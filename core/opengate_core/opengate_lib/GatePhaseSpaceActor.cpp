--- conflicted
+++ resolved
@@ -15,12 +15,8 @@
     : GateVActor(user_info, true) {
   fActions.insert("StartSimulationAction");
   fActions.insert("BeginOfRunAction");
-<<<<<<< HEAD
-  // fActions.insert("PreUserTrackingAction");
-=======
   fActions.insert("BeginOfEventAction");
   fActions.insert("PreUserTrackingAction");
->>>>>>> 949d4866
   fActions.insert("SteppingAction");
   fActions.insert("EndOfRunAction");
   fActions.insert("EndOfSimulationWorkerAction");
@@ -75,12 +71,8 @@
 }
 
 void GatePhaseSpaceActor::PreUserTrackingAction(const G4Track *track) {
-<<<<<<< HEAD
-  // placeholder (not used)
-=======
   auto &l = fThreadLocalData.Get();
   l.fFirstStepInVolume = true;
->>>>>>> 949d4866
 }
 
 // Called every time a batch of step must be processed
