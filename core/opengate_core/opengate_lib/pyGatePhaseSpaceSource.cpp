--- conflicted
+++ resolved
@@ -27,19 +27,7 @@
       .def("SetPositionYBatch", &GatePhaseSpaceSource::SetPositionYBatch)
       .def("SetPositionZBatch", &GatePhaseSpaceSource::SetPositionZBatch)
 
-<<<<<<< HEAD
-      .def_readwrite("fDirectionX", &GatePhaseSpaceSource::fDirectionX)
-      .def_readwrite("fDirectionY", &GatePhaseSpaceSource::fDirectionY)
-      .def_readwrite("fDirectionZ", &GatePhaseSpaceSource::fDirectionZ)
-
-      .def_readwrite("fEnergy", &GatePhaseSpaceSource::fEnergy)
-      .def_readwrite("fWeight", &GatePhaseSpaceSource::fWeight)
-
-      // .def_readwrite("fTime", &GatePhaseSpaceSource::fTime)
-      ;
-=======
       .def("SetDirectionXBatch", &GatePhaseSpaceSource::SetDirectionXBatch)
       .def("SetDirectionYBatch", &GatePhaseSpaceSource::SetDirectionYBatch)
       .def("SetDirectionZBatch", &GatePhaseSpaceSource::SetDirectionZBatch);
->>>>>>> cb4e6b1e
 }