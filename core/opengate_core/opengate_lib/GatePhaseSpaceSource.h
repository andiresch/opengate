--- conflicted
+++ resolved
@@ -43,15 +43,11 @@
                            const G4ThreeVector &momentum_direction,
                            double energy, double time, double w);
 
-<<<<<<< HEAD
   void SetGeneratorFunction(ParticleGeneratorType &f);
 
   bool ParticleIsPrimary();
 
   // virtual void SetGeneratorInfo(py::dict &user_info);
-=======
-  void SetGeneratorFunction(ParticleGeneratorType &f) const;
->>>>>>> cb4e6b1e
 
   void GenerateBatchOfParticles();
 
@@ -85,6 +81,11 @@
   // For MT, all threads local variables are gathered here
   struct threadLocalTPhsp {
 
+    bool fgenerate_until_next_primary;
+    string fprimary_pname;
+    int fprimary_PDGCode;
+    double fprimary_lower_energy_threshold;
+
     ParticleGeneratorType fGenerator;
     unsigned long fNumberOfGeneratedEvents;
     size_t fCurrentIndex;
@@ -100,21 +101,11 @@
     double *fDirectionY;
     double *fDirectionZ;
 
-<<<<<<< HEAD
-  bool fgenerate_until_next_primary;
-  string fprimary_pname;
-  int fprimary_PDGCode;
-  double fprimary_lower_energy_threshold;
-
-  ParticleGeneratorType fGenerator;
-  size_t fCurrentIndex;
-=======
     double *fEnergy;
     double *fWeight;
     // double * fTime;
   };
   G4Cache<threadLocalTPhsp> fThreadLocalDataPhsp;
->>>>>>> cb4e6b1e
 };
 
 #endif // GatePhaseSpaceSource_h