--- conflicted
+++ resolved
@@ -99,7 +99,7 @@
 
 void GatePhaseSpaceSource::GeneratePrimaries(G4Event *event,
                                              double current_simulation_time) {
-<<<<<<< HEAD
+  auto &l = fThreadLocalDataPhsp.Get();
   // check if we should simulate until next primary
   // in this case, generate until a second primary is in the list, excluding the
   // second primary
@@ -133,180 +133,157 @@
 
   else {
     // If batch is empty, we generate some particles
-    if (fCurrentIndex >= fCurrentBatchSize)
+    if (l.fCurrentIndex >= l.fCurrentBatchSize)
       GenerateBatchOfParticles();
-=======
-  auto &l = fThreadLocalDataPhsp.Get();
-
-  // If batch is empty, we generate some particles
-  if (l.fCurrentIndex >= l.fCurrentBatchSize)
-    GenerateBatchOfParticles();
->>>>>>> cb4e6b1e
 
     // Go
     GenerateOnePrimary(event, current_simulation_time);
 
-<<<<<<< HEAD
     // update the index;
-    fCurrentIndex++;
+    l.fCurrentIndex++;
 
     // update the number of generated event
-    fNumberOfGeneratedEvents++;
-  }
-=======
-  // update the index;
-  l.fCurrentIndex++;
-
-  // update the number of generated event
-  l.fNumberOfGeneratedEvents++;
->>>>>>> cb4e6b1e
-}
-
-void GatePhaseSpaceSource::GenerateOnePrimary(G4Event *event,
-                                              double current_simulation_time) {
-  auto &l = fThreadLocalDataPhsp.Get();
-
-  auto position = G4ThreeVector(l.fPositionX[l.fCurrentIndex],
-                                l.fPositionY[l.fCurrentIndex],
-                                l.fPositionZ[l.fCurrentIndex]);
-  auto direction = G4ParticleMomentum(l.fDirectionX[l.fCurrentIndex],
-                                      l.fDirectionY[l.fCurrentIndex],
-                                      l.fDirectionZ[l.fCurrentIndex]);
-  auto energy = l.fEnergy[l.fCurrentIndex];
-  auto weight = l.fWeight[l.fCurrentIndex];
-
-  // FIXME auto time = fTime[l.fCurrentIndex];
-
-  // transform according to mother
-  if (!fGlobalFag) {
-    auto &ls = fThreadLocalData.Get();
-    position = ls.fGlobalRotation * position + ls.fGlobalTranslation;
-    direction = direction / direction.mag();
-    direction = ls.fGlobalRotation * direction;
-  }
-
-  // Create the final vertex
-  AddOnePrimaryVertex(event, position, direction, energy,
-                      current_simulation_time, weight);
-}
-
-void GatePhaseSpaceSource::AddOnePrimaryVertex(G4Event *event,
-                                               const G4ThreeVector &position,
-                                               const G4ThreeVector &direction,
-                                               double energy, double time,
-                                               double w) {
-<<<<<<< HEAD
-
-=======
->>>>>>> cb4e6b1e
-  auto *particle = new G4PrimaryParticle();
-  auto &l = fThreadLocalDataPhsp.Get();
-  if (fUseParticleTypeFromFile) {
-    if (l.fPDGCode[l.fCurrentIndex] != 0) {
-      fParticleDefinition =
-          fParticleTable->FindParticle(l.fPDGCode[l.fCurrentIndex]);
+    l.fNumberOfGeneratedEvents++;
+  }
+
+  void GatePhaseSpaceSource::GenerateOnePrimary(
+      G4Event * event, double current_simulation_time) {
+    auto &l = fThreadLocalDataPhsp.Get();
+
+    auto position = G4ThreeVector(l.fPositionX[l.fCurrentIndex],
+                                  l.fPositionY[l.fCurrentIndex],
+                                  l.fPositionZ[l.fCurrentIndex]);
+    auto direction = G4ParticleMomentum(l.fDirectionX[l.fCurrentIndex],
+                                        l.fDirectionY[l.fCurrentIndex],
+                                        l.fDirectionZ[l.fCurrentIndex]);
+    auto energy = l.fEnergy[l.fCurrentIndex];
+    auto weight = l.fWeight[l.fCurrentIndex];
+
+    // FIXME auto time = fTime[l.fCurrentIndex];
+
+    // transform according to mother
+    if (!fGlobalFag) {
+      auto &ls = fThreadLocalData.Get();
+      position = ls.fGlobalRotation * position + ls.fGlobalTranslation;
+      direction = direction / direction.mag();
+      direction = ls.fGlobalRotation * direction;
+    }
+
+    // Create the final vertex
+    AddOnePrimaryVertex(event, position, direction, energy,
+                        current_simulation_time, weight);
+  }
+
+  void GatePhaseSpaceSource::AddOnePrimaryVertex(
+      G4Event * event, const G4ThreeVector &position,
+      const G4ThreeVector &direction, double energy, double time, double w) {
+    auto *particle = new G4PrimaryParticle();
+    auto &l = fThreadLocalDataPhsp.Get();
+    if (fUseParticleTypeFromFile) {
+      if (l.fPDGCode[l.fCurrentIndex] != 0) {
+        fParticleDefinition =
+            fParticleTable->FindParticle(l.fPDGCode[l.fCurrentIndex]);
+        particle->SetParticleDefinition(fParticleDefinition);
+      } else {
+        Fatal("GatePhaseSpaceSource: PDGCode not available. Aborting.");
+      }
+    } else {
       particle->SetParticleDefinition(fParticleDefinition);
+      particle->SetMass(fMass);
+      particle->SetCharge(fCharge);
+    }
+    particle->SetKineticEnergy(energy);
+    particle->SetMomentumDirection(direction);
+
+    // set vertex
+    auto *vertex = new G4PrimaryVertex(position, time);
+    vertex->SetPrimary(particle);
+    event->AddPrimaryVertex(vertex);
+
+    // weights
+    event->GetPrimaryVertex(0)->SetWeight(w);
+  }
+
+  void GatePhaseSpaceSource::SetPDGCodeBatch(
+      const py::array_t<std::int32_t> &fPDGCode) const {
+    auto &l = fThreadLocalDataPhsp.Get();
+    l.fPDGCode = PyBindGetVector<std::int32_t>(fPDGCode);
+  }
+
+  void GatePhaseSpaceSource::SetEnergyBatch(const py::array_t<double> &fEnergy)
+      const {
+    auto &l = fThreadLocalDataPhsp.Get();
+    l.fEnergy = PyBindGetVector(fEnergy);
+  }
+
+  void GatePhaseSpaceSource::SetWeightBatch(const py::array_t<double> &fWeight)
+      const {
+    auto &l = fThreadLocalDataPhsp.Get();
+    l.fWeight = PyBindGetVector(fWeight);
+  }
+
+  void GatePhaseSpaceSource::SetPositionXBatch(
+      const py::array_t<double> &fPositionX) const {
+    auto &l = fThreadLocalDataPhsp.Get();
+    l.fPositionX = PyBindGetVector(fPositionX);
+  }
+
+  void GatePhaseSpaceSource::SetPositionYBatch(
+      const py::array_t<double> &fPositionY) const {
+    auto &l = fThreadLocalDataPhsp.Get();
+    l.fPositionY = PyBindGetVector(fPositionY);
+  }
+
+  void GatePhaseSpaceSource::SetPositionZBatch(
+      const py::array_t<double> &fPositionZ) const {
+    auto &l = fThreadLocalDataPhsp.Get();
+    l.fPositionZ = PyBindGetVector(fPositionZ);
+  }
+
+  void GatePhaseSpaceSource::SetDirectionXBatch(
+      const py::array_t<double> &fDirectionX) const {
+    auto &l = fThreadLocalDataPhsp.Get();
+    l.fDirectionX = PyBindGetVector(fDirectionX);
+  }
+
+  void GatePhaseSpaceSource::SetDirectionYBatch(
+      const py::array_t<double> &fDirectionY) const {
+    auto &l = fThreadLocalDataPhsp.Get();
+    l.fDirectionY = PyBindGetVector(fDirectionY);
+  }
+
+  void GatePhaseSpaceSource::SetDirectionZBatch(
+      const py::array_t<double> &fDirectionZ) const {
+    auto &l = fThreadLocalDataPhsp.Get();
+    l.fDirectionZ = PyBindGetVector(fDirectionZ);
+  }
+
+  bool GatePhaseSpaceSource::ParticleIsPrimary() {
+    // check if particle is primary
+    bool is_primary = false;
+
+    // if PDGCode exists in file
+    if ((fPDGCode[fCurrentIndex] != 0) && (fprimary_PDGCode != 0)) {
+      if ((fprimary_PDGCode == fPDGCode[fCurrentIndex]) &&
+          (fprimary_lower_energy_threshold <= fEnergy[fCurrentIndex])) {
+        is_primary = true;
+      }
+    }
+    // if PDGCode does not exist in file, but particle name does and is not
+    // empty
+    else if ((fParticleName[fCurrentIndex].length() != 0) &&
+             (fprimary_pname.length() != 0)) {
+      if ((fprimary_pname == fParticleName[fCurrentIndex]) &&
+          (fprimary_lower_energy_threshold <= fEnergy[fCurrentIndex])) {
+        is_primary = true;
+      }
     } else {
-      Fatal("GatePhaseSpaceSource: PDGCode not available. Aborting.");
-    }
-  } else {
-    particle->SetParticleDefinition(fParticleDefinition);
-    particle->SetMass(fMass);
-    particle->SetCharge(fCharge);
-  }
-  particle->SetKineticEnergy(energy);
-  particle->SetMomentumDirection(direction);
-
-  // set vertex
-  auto *vertex = new G4PrimaryVertex(position, time);
-  vertex->SetPrimary(particle);
-  event->AddPrimaryVertex(vertex);
-
-  // weights
-  event->GetPrimaryVertex(0)->SetWeight(w);
-}
-
-<<<<<<< HEAD
-bool GatePhaseSpaceSource::ParticleIsPrimary() {
-  // check if particle is primary
-  bool is_primary = false;
-
-  // if PDGCode exists in file
-  if ((fPDGCode[fCurrentIndex] != 0) && (fprimary_PDGCode != 0)) {
-    if ((fprimary_PDGCode == fPDGCode[fCurrentIndex]) &&
-        (fprimary_lower_energy_threshold <= fEnergy[fCurrentIndex])) {
-      is_primary = true;
-    }
-  }
-  // if PDGCode does not exist in file, but particle name does and is not
-  // empty
-  else if ((fParticleName[fCurrentIndex].length() != 0) &&
-           (fprimary_pname.length() != 0)) {
-    if ((fprimary_pname == fParticleName[fCurrentIndex]) &&
-        (fprimary_lower_energy_threshold <= fEnergy[fCurrentIndex])) {
-      is_primary = true;
-    }
-  } else {
-    G4Exception("GatePhaseSpaceSource::ParticleIsPrimary", "Error",
-                FatalException, "Particle type not defined in file");
-    std::cout << "ERROR: Particle name nor PDGCode defined in file. Aborting."
-              << std::endl;
-    exit(1);
-  }
-
-  return is_primary;
-=======
-void GatePhaseSpaceSource::SetPDGCodeBatch(
-    const py::array_t<std::int32_t> &fPDGCode) const {
-  auto &l = fThreadLocalDataPhsp.Get();
-  l.fPDGCode = PyBindGetVector<std::int32_t>(fPDGCode);
-}
-
-void GatePhaseSpaceSource::SetEnergyBatch(
-    const py::array_t<double> &fEnergy) const {
-  auto &l = fThreadLocalDataPhsp.Get();
-  l.fEnergy = PyBindGetVector(fEnergy);
-}
-
-void GatePhaseSpaceSource::SetWeightBatch(
-    const py::array_t<double> &fWeight) const {
-  auto &l = fThreadLocalDataPhsp.Get();
-  l.fWeight = PyBindGetVector(fWeight);
-}
-
-void GatePhaseSpaceSource::SetPositionXBatch(
-    const py::array_t<double> &fPositionX) const {
-  auto &l = fThreadLocalDataPhsp.Get();
-  l.fPositionX = PyBindGetVector(fPositionX);
-}
-
-void GatePhaseSpaceSource::SetPositionYBatch(
-    const py::array_t<double> &fPositionY) const {
-  auto &l = fThreadLocalDataPhsp.Get();
-  l.fPositionY = PyBindGetVector(fPositionY);
-}
-
-void GatePhaseSpaceSource::SetPositionZBatch(
-    const py::array_t<double> &fPositionZ) const {
-  auto &l = fThreadLocalDataPhsp.Get();
-  l.fPositionZ = PyBindGetVector(fPositionZ);
-}
-
-void GatePhaseSpaceSource::SetDirectionXBatch(
-    const py::array_t<double> &fDirectionX) const {
-  auto &l = fThreadLocalDataPhsp.Get();
-  l.fDirectionX = PyBindGetVector(fDirectionX);
-}
-
-void GatePhaseSpaceSource::SetDirectionYBatch(
-    const py::array_t<double> &fDirectionY) const {
-  auto &l = fThreadLocalDataPhsp.Get();
-  l.fDirectionY = PyBindGetVector(fDirectionY);
-}
-
-void GatePhaseSpaceSource::SetDirectionZBatch(
-    const py::array_t<double> &fDirectionZ) const {
-  auto &l = fThreadLocalDataPhsp.Get();
-  l.fDirectionZ = PyBindGetVector(fDirectionZ);
->>>>>>> cb4e6b1e
-}+      G4Exception("GatePhaseSpaceSource::ParticleIsPrimary", "Error",
+                  FatalException, "Particle type not defined in file");
+      std::cout << "ERROR: Particle name nor PDGCode defined in file. Aborting."
+                << std::endl;
+      exit(1);
+    }
+
+    return is_primary;
+  }