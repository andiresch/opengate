--- conflicted
+++ resolved
@@ -67,6 +67,10 @@
   inline void SetCountsFlag(const bool b) { fCountsFlag = b; }
 
   inline bool GetCountsFlag() const { return fCountsFlag; }
+  
+  inline void SetUncertaintyGoal(const double b) { fUncertaintyGoal = b; }
+  
+  inline void SetThreshEdepPerc(const double b) { fThreshEdepPerc = b; }
 
   inline std::string GetPhysicalVolumeName() const {
     return fPhysicalVolumeName;
@@ -80,6 +84,7 @@
   int sub2ind(Image3DType::IndexType index3D);
   void ind2sub(int index, Image3DType::IndexType &index3D);
   double GetMaxValueOfImage(Image3DType::Pointer imageP);
+  double ComputeMeanUncertainty();
 
   // The image is accessible on py side (shared by all threads)
   Image3DType::Pointer cpp_edep_image;
@@ -122,14 +127,10 @@
   int NbEventsNextCheck = 100; //we need at least some events to be able to estimate uncertainty
   int NbOfThreads = 0;
 
-<<<<<<< HEAD
-  //bool fStopRunFlag = false;
   double goalUncertainty;
   double threshEdepPerc{};
-  // struct timeval mTimeOfLastSaveEvent;
 
-=======
->>>>>>> 6036ad76
+
   std::string fPhysicalVolumeName;
 
   G4ThreeVector fTranslation;
