/* --------------------------------------------------
   Copyright (C): OpenGATE Collaboration
   This software is distributed under the terms
   of the GNU Lesser General  Public Licence (LGPL)
   See LICENSE.md for further details
   -------------------------------------------------- */

#ifndef GateDoseActor_h
#define GateDoseActor_h

#include "G4Cache.hh"
#include "G4VPrimitiveScorer.hh"
#include "GateVActor.h"
#include "itkImage.h"
#include <G4Threading.hh>
#include <iostream>
#include <pybind11/stl.h>

#include "G4EmCalculator.hh"
#include "G4NistManager.hh"

namespace py = pybind11;

class GateDoseActor : public GateVActor {

public:
  // Constructor
  GateDoseActor(py::dict &user_info);

  void InitializeUserInput(py::dict &user_info) override;

  void InitializeCpp() override;

  // Main function called every step in attached volume
  void SteppingAction(G4Step *) override;

  // Called every time a Run starts (all threads)
  void BeginOfRunAction(const G4Run *run) override;

  void BeginOfRunActionMasterThread(int run_id) override;

  int EndOfRunActionMasterThread(int run_id) override;

  void BeginOfEventAction(const G4Event *event) override;

  void EndOfEventAction(const G4Event *event) override;

  // Called every time a Run ends (all threads)
  void EndOfRunAction(const G4Run *run) override;

  inline bool GetToWaterFlag() const { return fToWaterFlag; }

  inline void SetToWaterFlag(const bool b) { fToWaterFlag = b; }

  inline bool GetEdepSquaredFlag() const { return fEdepSquaredFlag; }

  inline void SetEdepSquaredFlag(const bool b) { fEdepSquaredFlag = b; }

  inline void SetDoseFlag(const bool b) { fDoseFlag = b; }

  inline bool GetDoseFlag() const { return fDoseFlag; }

  inline void SetDoseSquaredFlag(const bool b) { fDoseSquaredFlag = b; }

  inline bool GetDoseSquaredFlag() const { return fDoseSquaredFlag; }

  inline void SetCountsFlag(const bool b) { fCountsFlag = b; }

  inline bool GetCountsFlag() const { return fCountsFlag; }

  inline void SetUncertaintyGoal(const double b) { fUncertaintyGoal = b; }

  inline void SetThreshEdepPerc(const double b) { fThreshEdepPerc = b; }
  
  inline void SetOvershoot(const double b) { Overshoot = b; }
  
  inline void SetNbEventsFirstCheck(const int b) { NbEventsFirstCheck = b; }

  inline std::string GetPhysicalVolumeName() const {
    return fPhysicalVolumeName;
  }

  inline void SetPhysicalVolumeName(std::string s) { fPhysicalVolumeName = s; }

  // Image type needs to be 3D double by default
  typedef itk::Image<double, 3> Image3DType;

  int sub2ind(Image3DType::IndexType index3D);
  void ind2sub(int index, Image3DType::IndexType &index3D);
  double GetMaxValueOfImage(Image3DType::Pointer imageP);
  double ComputeMeanUncertainty();

  // The image is accessible on py side (shared by all threads)
  Image3DType::Pointer cpp_edep_image;
  Image3DType::Pointer cpp_edep_squared_image;
  Image3DType::Pointer cpp_dose_image;
  Image3DType::Pointer cpp_dose_squared_image;
  Image3DType::Pointer cpp_density_image;
  Image3DType::Pointer cpp_counts_image;
  Image3DType::SizeType size_edep{};

  struct threadLocalT {
    G4EmCalculator emcalc;
    std::vector<double> squared_worker_flatimg;
    std::vector<int> lastid_worker_flatimg;
  };

  void ScoreSquaredValue(threadLocalT &data, Image3DType::Pointer cpp_image,
                         double value, int event_id,
                         Image3DType::IndexType index);

  void FlushSquaredValue(threadLocalT &data, Image3DType::Pointer cpp_image);

  void PrepareLocalDataForRun(threadLocalT &data, int numberOfVoxels);

  // Option: indicate we must convert to dose to water
  bool fToWaterFlag{};

  // Option: indicate if we must compute edep squared
  bool fEdepSquaredFlag{};

  // Option: Is dose to be scored?
  bool fDoseFlag{};
  bool fDoseSquaredFlag{};

  // Option: Are counts to be scored
  bool fCountsFlag{};

  double fVoxelVolume{};

  // Option: set target statistical uncertainty for each run
  double fUncertaintyGoal;
  double fThreshEdepPerc;
<<<<<<< HEAD
  double Overshoot;
  
=======

>>>>>>> 6967b692
  int NbOfEvent = 0;
  // set from python side. It will be overwritten by an estimation of the Nb of events needed to achieve the goal uncertainty.
  int NbEventsFirstCheck; 
  int NbEventsNextCheck;  
  int NbOfThreads = 0;

  double goalUncertainty;
  double threshEdepPerc{};

  std::string fPhysicalVolumeName;

  G4ThreeVector fTranslation;
  std::string fHitType;

protected:
  G4Cache<threadLocalT> fThreadLocalDataEdep;
  G4Cache<threadLocalT> fThreadLocalDataDose;
};

#endif // GateDoseActor_h<|MERGE_RESOLUTION|>--- conflicted
+++ resolved
@@ -131,12 +131,8 @@
   // Option: set target statistical uncertainty for each run
   double fUncertaintyGoal;
   double fThreshEdepPerc;
-<<<<<<< HEAD
   double Overshoot;
-  
-=======
 
->>>>>>> 6967b692
   int NbOfEvent = 0;
   // set from python side. It will be overwritten by an estimation of the Nb of events needed to achieve the goal uncertainty.
   int NbEventsFirstCheck; 
