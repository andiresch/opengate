#!/usr/bin/env python3
# -*- coding: utf-8 -*-

import os
import time
from datetime import timedelta
import click
import random
import sys
import json
import re
from pathlib import Path
import subprocess
from multiprocessing import Pool
import yaml
<<<<<<< HEAD

# from functools import partial
=======
>>>>>>> 4807351f
from box import Box
import ast

from opengate.exception import fatal, colored, color_ok, color_error, color_warning
from opengate_core.testsDataSetup import check_tests_data_folder
from opengate.bin.opengate_library_path import return_tests_path
from opengate_core import GateInfo

CONTEXT_SETTINGS = dict(help_option_names=["-h", "--help"])


@click.command(context_settings=CONTEXT_SETTINGS)
@click.option("--start_id", "-i", default="all", help="Start test from this number")
@click.option("--end_id", "-e", default="all", help="Start test up to this number")
@click.option(
    "--no_log_on_fail",
    default=False,
    is_flag=True,
    help="If set, do not print log on fail",
)
@click.option(
    "--random_tests",
    "-r",
    is_flag=True,
    default=False,
    help="Start the last 10 tests and 1/4 of the others randomly",
)
@click.option(
    "--processes_run",
    "-p",
    default="mp",
    help="Start simulations in single process mode: 'legacy', 'sp' or multi process mode 'mp'",
)
@click.option(
    "--num_processes",
    "-n",
    default="all",
    help="Start simulations in multiprocessing mode and run n processes - default is all available cores",
)
@click.option(
    "--run_previously_failed_jobs",
    "-f",
    default=False,
    is_flag=True,
    help="Run only the tests that failed in the previous evaluation.",
)
@click.option(
    "--g4_version",
    "-v",
    default="",
    help="Only for developers: overwrite the used geant4 version str to pass the check, style: v11.2.1",
)
def go(
    start_id,
    end_id,
    random_tests,
    no_log_on_fail,
    processes_run,
    run_previously_failed_jobs,
    num_processes,
    g4_version,
):

    path_tests_src = return_tests_path()  # returns the path to the tests/src dir
    test_dir_path = path_tests_src.parent
    start = time.time()
    if not g4_version:
        try:
            g4_version = get_required_g4_version(path_tests_src)
        except:
            g4_version = "v11.2.1"
    if not check_g4_version(g4_version):
        print(False)
        return 0

    path_output_dashboard = test_dir_path / "output_dashboard"
    fpath_dashboard_output = path_output_dashboard / (
        "dashboard_output_"
        + sys.platform
        + "_"
        + str(sys.version_info[0])
        + "."
        + str(sys.version_info[1])
        + ".json"
    )

    if not run_previously_failed_jobs:
        files_to_run_avail, files_to_ignore = get_files_to_run()
        files_to_run = select_files(files_to_run_avail, start_id, end_id, random_tests)
        download_data_at_first_run(files_to_run_avail[0])
        dashboard_dict_out = {k: [""] for k in files_to_run_avail}
    else:
        with open(fpath_dashboard_output, "r") as fp:
            dashboard_dict_out = json.load(fp)
            files_to_run = [k for k, v in dashboard_dict_out.items() if not v[0]]

    files_to_run_part1, files_to_run_part2_depending_on_part1 = (
        filter_files_with_dependencies(files_to_run, path_tests_src)
    )
    # print(f"{' ,'.join(files_to_run_part1)}")
    if len(files_to_run_part2_depending_on_part1) > 0:
        print(
            f"Found test cases with mutual dependencies, going to split evaluation into two sets. {len(files_to_run_part2_depending_on_part1)} tests will start right after first eval round."
        )
    runs_status_info = run_test_cases(
        files_to_run_part1, no_log_on_fail, processes_run, num_processes
    )

    if len(files_to_run_part2_depending_on_part1) > 0:
        print(
            "Now starting evaluation of tests depending on results of previous tests:"
        )
        runs_status_info_part2 = run_test_cases(
            files_to_run_part2_depending_on_part1,
            no_log_on_fail,
            processes_run,
            num_processes,
        )

        dashboard_dict, failure = status_summary_report(
            runs_status_info + runs_status_info_part2,
            files_to_run_part1 + files_to_run_part2_depending_on_part1,
            no_log_on_fail,
        )

    else:
        dashboard_dict, failure = status_summary_report(
            runs_status_info, files_to_run_part1, no_log_on_fail
        )
    end = time.time()
    run_time = timedelta(seconds=end - start)
    print(f"Evaluation took in total:   {run_time.seconds /60 :5.1f} min  ")
    dashboard_dict_out.update(dashboard_dict)
    if fpath_dashboard_output:
        os.makedirs(str(fpath_dashboard_output.parent), exist_ok=True)
        with open(fpath_dashboard_output, "w") as fp:
            json.dump(dashboard_dict_out, fp, indent=4)
    print(not failure)


def get_files_to_run():

    path_tests_src = return_tests_path()
    print("Looking for tests in: " + str(path_tests_src))

    if not check_tests_data_folder():
        return False

    # Look if torch is installed
    torch = True
    torch_tests = [
        "test034_gan_phsp_linac.py",
        "test038_gan_phsp_spect_gan_my.py",
        "test038_gan_phsp_spect_gan_aa.py",
        "test038_gan_phsp_spect_gan_se.py",
        "test038_gan_phsp_spect_gan_ze.py",
        "test038_gan_phsp_spect_gan_mt.py",
        "test040_gan_phsp_pet_gan.py",
        "test043_garf.py",
        "test043_garf_mt.py",
        "test045_speedup_all_wip.py",
        "test047_gan_vox_source_cond.py",
        "test081_simulation_optigan_with_random_seed.py",
    ]
    try:
        import torch
    except:
        torch = False

    ignored_tests = [
        "test045_speedup",  # this is a binary (still work in progress)
    ]
    path_tests_src = Path(path_tests_src)
    all_file_paths = [
        file.name for file in path_tests_src.glob("test[0-9]*.py") if file.is_file()
    ]
    # here we sort the paths
    all_file_paths = sorted(all_file_paths)

    ignore_files_containing = [
        "wip",
        "visu",
        "old",
        ".log",
        "all_tes",
        "_base",
        "_helpers",
    ]
    ignore_files_containing += ignored_tests
    print(
        f"Going to ignore all file names that contain any of: {', '.join(ignore_files_containing)}"
    )
    files_to_run = []
    files_to_ignore = []

    for filename in all_file_paths:
        eval_this_file = True
        reason_to_ignore = ""
        for string_to_ignore in ignore_files_containing:
            if string_to_ignore.lower() in filename.lower():
                eval_this_file = False
                reason_to_ignore = string_to_ignore
                continue
        if not torch and filename in torch_tests:
            reason_to_ignore = "Torch not avail"
            eval_this_file = False
        if os.name == "nt" and "_mt" in filename:
            eval_this_file = False
            reason_to_ignore = "mt & nt"
        if eval_this_file:
            files_to_run.append(filename)
        else:
            print(
                colored.stylize(
                    f"Ignoring: {filename:<40} --> {reason_to_ignore}",
                    color_warning,
                ),
                end="\n",
            )
            files_to_ignore.append(filename)
    print(
        f"Found {len(all_file_paths)} available test cases, of those {len(files_to_run)} files to run, and {len(files_to_ignore)} ignored."
    )
    return files_to_run, files_to_ignore


def get_required_g4_version(tests_dir: Path, rel_fpath=".github/workflows/main.yml"):
    fpath = tests_dir.parents[2] / rel_fpath
    with open(fpath) as f:
        githubworfklow = yaml.safe_load(f)
    g4 = githubworfklow["jobs"]["build_wheel"]["env"]["GEANT4_VERSION"]
    return g4


def check_g4_version(g4_version: str):
    v = GateInfo.get_G4Version().replace("$Name: ", "")
    v = v.replace("$", "")
    print(f"Detected Geant4 version: {v}")
    print(f"Required Geant4 version: {g4_version}")
    g4_should = decompose_g4_versioning(g4_version)
    g4_is = decompose_g4_versioning(v)
    if g4_should == g4_is:
        print(colored.stylize(" OK", color_ok), end="\n")
        return True
    else:
        print(f'{" ".join(map(str,g4_should))}')
        print(f'{" ".join(map(str,g4_is))}')
        return False


def decompose_g4_versioning(g4str):
    g4str = g4str.lower().replace("-patch", "")
    # Regular expression pattern to match integers separated by . - _ or p
    pattern = r"\d+(?=[._\-p ])|\d+$"

    # Find all matches
    matches = re.findall(pattern, g4str)
    g4_version = [int(k) for k in matches]
    # removing 4 from "geant4"
    if g4_version and g4_version[0] == int(4):
        g4_version.pop(0)
    return g4_version


def select_files(files_to_run, test_id, end_id, random_tests):
    pattern = re.compile(r"^test([0-9]+)")

    if test_id != "all" or end_id != "all":
        test_id = int(test_id) if test_id != "all" else 0
        end_id = int(end_id) if end_id != "all" else sys.maxsize
        files_new = []
        for f in files_to_run:
            match = pattern.match(f)
            f_test_id = int(float(match.group(1)))
            if f_test_id >= test_id and f_test_id <= end_id:
                files_new.append(f)
            else:
                if f_test_id < test_id:
                    print(f"Ignoring: {f:<40} (< {test_id}) ")
                else:
                    print(f"Ignoring: {f:<40} (> {end_id}) ")
        files_to_run = files_new
    elif random_tests:
        files_new = files_to_run[-10:]
        prob = 0.25
        files = files_new + random.sample(
            files_to_run[:-10], int(prob * (len(files_to_run) - 10))
        )
        files_to_run = sorted(files)
    return files_to_run


def get_main_function_args(file_dir, file_path):
    with open(file_dir / file_path, "r") as file:
        tree = ast.parse(file.read(), filename=file_path)

    # Find the 'main' function in the AST
    for node in ast.walk(tree):
        if isinstance(node, ast.FunctionDef) and node.name == "main":
            # Extract the arguments of the main function

            args_info = {}
            # Handle cases where some arguments have no defaults
            num_defaults = len(node.args.defaults)
            num_args = len(node.args.args)
            non_default_args = num_args - num_defaults
            for i, arg in enumerate(node.args.args):
                arg_name = arg.arg
                if i >= non_default_args:
                    # Match argument with its default value
                    default_value = node.args.defaults[i - non_default_args]
                    # default_value_str = ast.dump(default_value).value()
                    if isinstance(default_value, ast.Constant):
                        default_value_str = default_value.value
                    else:
                        default_value_str = None
                else:
                    default_value_str = None
                args_info[arg_name] = default_value_str
            return args_info

    # Return None if no 'main' function is found
    return None


def analyze_scripts(file_dir, files):
    files_dependence_on = {}
    for file_path in files:
        args = get_main_function_args(file_dir, file_path)
        file_depending_on = None
        if args is not None and "dependency" in args:
            file_depending_on = args["dependency"]
        files_dependence_on[file_path] = file_depending_on
    return files_dependence_on


def filter_files_with_dependencies(files_to_run, path_tests_src):
    files_dependence_dict = analyze_scripts(path_tests_src, files_to_run)
    files_needed_for_other_tests = [
        needed_file
        for file, needed_file in files_dependence_dict.items()
        if needed_file
    ]

    files_to_run_part1 = [f for f in files_to_run if not files_dependence_dict[f]]
    files_to_run_part1 += files_needed_for_other_tests
    files_to_run_part1 = list(set(files_to_run_part1))
    files_to_run_part2_depending_on_part1 = [
        f for f in files_to_run if files_dependence_dict[f]
    ]
    return files_to_run_part1, files_to_run_part2_depending_on_part1


def run_one_test_case(f, processes_run, path_tests_src):
    """
    This function is obsolete if we don't neeed os.system(run_cmd)
    """
    start = time.time()
    print(f"Running: {f:<46}  ", end="")
    cmd = "python " + str(path_tests_src / f)
    log = str(path_tests_src.parent / "log" / f) + ".log"
    if processes_run == "legacy":
        r = os.system(f"{cmd} > {log} 2>&1")
        shell_output = Box({"returncode": r, "log_fpath": log})
    else:
        shell_output = subprocess.run(
            f"{cmd} > {log} 2>&1",
            shell=True,
            check=False,
            capture_output=True,
            text=True,
        )
        r = shell_output.returncode
    if r == 0:
        print(colored.stylize(" OK", color_ok), end="")
    else:
        if r == 2:
            # this is probably a Ctrl+C, so we stop
            fatal("Stopped by user")
        else:
            print(colored.stylize(" FAILED !", color_error), end="")
    end = time.time()
    shell_output.run_time = start - end
    print(f"   {end - start:5.1f} s     {log:<65}")
    return shell_output


def download_data_at_first_run(f):
    print("Running one test case to trigger download of data if not available yet.")
    run_one_test_case_mp(f)


def run_one_test_case_mp(f):
    path_tests_src = return_tests_path()
    start = time.time()
    print(f"Running: {f:<46}  ", end="")
    cmd = "python " + str(path_tests_src / f)
    log = str(path_tests_src.parent / "log" / Path(f).stem) + ".log"

    shell_output = subprocess.run(
        f"{cmd} > {log} 2>&1", shell=True, check=False, capture_output=True, text=True
    )
    shell_output.log_fpath = log
    r = shell_output.returncode
    if r == 0:
        print(colored.stylize(" OK", color_ok), end="")
    else:
        if r == 2:
            # this is probably a Ctrl+C, so we stop
            fatal("Stopped by user")
        else:
            print(colored.stylize(" FAILED !", color_error), end="")
    end = time.time()
    shell_output.run_time = start - end
    print(f"\t {end - start:5.1f} s     {Path(log).name}")
    return shell_output


def run_test_cases(
    files: list, no_log_on_fail: bool, processes_run: str, num_processes: str
):
    path_tests_src = return_tests_path()
    # print("Looking for tests in: " + str(path_tests_src))
    print(f"Running {len(files)} tests")
    print("-" * 70)

    start = time.time()
    if processes_run in ["legacy"]:
        run_single_case = lambda k: run_one_test_case(k, processes_run, path_tests_src)
        runs_status_info = [run_single_case(file) for file in files]
    elif processes_run in ["sp"]:
        runs_status_info = [run_one_test_case_mp(file) for file in files]
    else:
        num_processes = int(float(num_processes)) if num_processes != "all" else None
        with Pool(processes=num_processes) as pool:
            runs_status_info = pool.map(run_one_test_case_mp, files)

    end = time.time()
    run_time = timedelta(seconds=end - start)
    print(f"Running tests took:   {run_time.seconds /60 :5.1f} min  ")
    return runs_status_info


def status_summary_report(runs_status_info, files, no_log_on_fail):

    dashboard_dict = {
        str(Path(k).name): [shell_output_k.returncode == 0]
        for k, shell_output_k in zip(files, runs_status_info)
    }

    tests_passed = [f for f in files if dashboard_dict[f][0]]
    tests_passed.sort()
    tests_failed = [f for f in files if not dashboard_dict[f][0]]
    tests_failed.sort()

    n_passed = sum([k[0] for k in dashboard_dict.values()])
    n_failed = sum([not k[0] for k in dashboard_dict.values()])

    # Display the logs of the failed jobs:
    for file, shell_output_k in zip(files, runs_status_info):
        if shell_output_k.returncode != 0 and not no_log_on_fail:
            print(
                str(Path(file).name),
                colored.stylize(": failed", color_error),
                end="\n",
            )
            if os.name == "nt":
                os.system("type " + shell_output_k.log_fpath)
            else:
                os.system("cat " + shell_output_k.log_fpath)

    print(f"Summary pass: {n_passed}/{len(files)} passed the tests:")
    for k in tests_passed:
        print(str(Path(k).name), colored.stylize(": passed", color_ok), end="\n")

    if n_failed > 0:
        print(f"Summary fail: {n_failed}/{len(files)} failed the tests:")
        for k in tests_failed:
            print(str(Path(k).name), colored.stylize(": failed", color_error), end="\n")

    fail_status = 0
    if n_passed == len(files) and n_failed == 0:
        print(colored.stylize("Yeahh, all tests passed!", color_ok))
        fail_status = 0
    else:
        print(colored.stylize("Oh no, not all tests passed.", color_error))
        fail_status = 1
    return dashboard_dict, fail_status


if __name__ == "__main__":
    go()<|MERGE_RESOLUTION|>--- conflicted
+++ resolved
@@ -13,11 +13,6 @@
 import subprocess
 from multiprocessing import Pool
 import yaml
-<<<<<<< HEAD
-
-# from functools import partial
-=======
->>>>>>> 4807351f
 from box import Box
 import ast
 
