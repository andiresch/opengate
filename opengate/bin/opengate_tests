--- conflicted
+++ resolved
@@ -64,12 +64,9 @@
         "test060_PhsSource_ParticleName_fromPHS_ParticleName.py",
         "test060_PhsSource_rotation.py",
         "test060_PhsSource_translation.py",
-<<<<<<< HEAD
-        "test061_user_event_info.py",
-=======
         "test043_garf5_region_MT_subproc.py",
         "test043_garf2_region_subproc.py.py",
->>>>>>> ab15321e
+        "test061_user_event_info.py",
     ]
 
     onlyfiles = [f for f in listdir(mypath) if isfile(join(mypath, f))]
