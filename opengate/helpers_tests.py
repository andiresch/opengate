--- conflicted
+++ resolved
@@ -1311,8 +1311,6 @@
     return (r80, dAtR80)
 
 
-<<<<<<< HEAD
-=======
 def get_range_from_image(volume, shape, spacing, axis="y"):
     x1, d1 = get_1D_profile(volume, shape, spacing, axis=axis)
     r, _ = getRange(x1, d1)
@@ -1320,7 +1318,6 @@
     return r
 
 
->>>>>>> 7c44376d
 def compareRange(
     volume1,
     volume2,
@@ -1335,13 +1332,7 @@
     ok = True
     x1, d1 = get_1D_profile(volume1, shape1, spacing1, axis=axis1)
     x2, d2 = get_1D_profile(volume2, shape2, spacing2, axis=axis2)
-<<<<<<< HEAD
-    # plt.plot(x1, d1)
-    # plt.plot(x2, d2)
-    # plt.show()
-=======
-
->>>>>>> 7c44376d
+
     print("---RANGE80---")
     r1, _ = getRange(x1, d1)
     r2, _ = getRange(x2, d2)
@@ -1373,9 +1364,6 @@
 
 
 def compare_dose_at_points(
-<<<<<<< HEAD
-    pointsV, dose1, dose2, shape, spacing, axis="z", rel_tol=0.03
-=======
     pointsV,
     dose1,
     dose2,
@@ -1386,18 +1374,14 @@
     axis1="z",
     axis2="z",
     rel_tol=0.03,
->>>>>>> 7c44376d
 ):
     ok = True
     s1 = 0
     s2 = 0
-<<<<<<< HEAD
-    x1, doseV1 = get_1D_profile(dose1, shape, spacing, axis=axis)
-    x2, doseV2 = get_1D_profile(dose2, shape, spacing, axis=axis)
-=======
+
     x1, doseV1 = get_1D_profile(dose1, shape1, spacing1, axis=axis1)
     x2, doseV2 = get_1D_profile(dose2, shape2, spacing2, axis=axis2)
->>>>>>> 7c44376d
+
     # plt.plot(x1, doseV1)
     # plt.plot(x2, doseV2)
     # plt.show()
@@ -1413,10 +1397,7 @@
         s2 += d2_p
 
     print(abs(s1 - s2) / s2)
-<<<<<<< HEAD
-=======
-
->>>>>>> 7c44376d
+
     # print(f"Dose difference at {p} mm is {diff_pc}%")
     if abs(s1 - s2) / s2 > rel_tol:
         print(f"\033[91mDose difference above threshold \033[0m")
