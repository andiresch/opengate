import itk
import numpy as np
import os
import opengate as gate
import random
import string
import colored
from box import Box, BoxList
import scipy
from scipy import optimize
from scipy import stats
import gatetools.phsp as phsp
import pathlib
import uproot
import sys
import matplotlib.pyplot as plt


def test_ok(is_ok=False):
    if is_ok:
        s = "Great, tests are ok."
        s = "\n" + colored.stylize(s, gate.color_ok)
        print(s)
        # sys.exit(0)
    else:
        s = "Error during the tests !"
        s = "\n" + colored.stylize(s, gate.color_error)
        print(s)
        sys.exit(-1)


def delete_run_manager_if_needed(sim):
    # if sys.platform == 'darwin':
    # if sys.version_info >= (3, 7):
    gate.warning(
        "WARNING, we need to delete G4RunManager, otherwise, GIL bug (seg fault)"
    )
    if "g4_RunManager" in sim.__dict__:
        sim.g4_RunManager = None
    print("RunManager deleted.")


def read_stat_file(filename):
    p = os.path.abspath(filename)
    f = open(p, "r")
    r = "".join(random.choices(string.ascii_lowercase + string.digits, k=20))
    a = gate.UserInfo("Actor", "SimulationStatisticsActor", r)
    stat = gate.SimulationStatisticsActor(a)
    # stat.counts = Box()
    read_track = False
    for line in f:
        if "NumberOfRun" in line:
            stat.counts.run_count = int(line[len("# NumberOfRun    =") :])
        if "NumberOfEvents" in line:
            stat.counts.event_count = int(line[len("# NumberOfEvents = ") :])
        if "NumberOfTracks" in line:
            stat.counts.track_count = int(line[len("# NumberOfTracks =") :])
        if "NumberOfSteps" in line:
            stat.counts.step_count = int(line[len("# NumberOfSteps  =") :])
        sec = gate.g4_units("s")
        if "ElapsedTimeWoInit" in line:
            stat.counts.duration = float(line[len("# ElapsedTimeWoInit     =") :]) * sec
        if read_track:
            w = line.split()
            name = w[1]
            value = w[3]
            stat.counts.track_types[name] = value
        if "Track types:" in line:
            read_track = True
            stat.user_info.track_types_flag = True
            stat.counts.track_types = {}
        if "Date" in line:
            stat.date = line[len("# Date                       =") :]
    return stat


def print_test(b, s):
    if b:
        print(s)
    else:
        color = gate.color_error
        print(colored.stylize(s, color))
    return b


def assert_stats(stat1, stat2, tolerance=0, is_ok=True):
    if stat2.counts.event_count != 0:
        event_d = stat1.counts.event_count / stat2.counts.event_count * 100 - 100
    else:
        event_d = 100
    if stat2.counts.track_count != 0:
        track_d = stat1.counts.track_count / stat2.counts.track_count * 100 - 100
    else:
        track_d = 100
    if stat2.counts.step_count != 0:
        step_d = stat1.counts.step_count / stat2.counts.step_count * 100 - 100
    else:
        step_d = 100
    if stat2.pps != 0:
        pps_d = stat1.pps / stat2.pps * 100 - 100
    else:
        pps_d = 100

    if stat2.tps != 0:
        tps_d = stat1.tps / stat2.tps * 100 - 100
    else:
        tps_d = 100

    if stat2.sps != 0:
        sps_d = stat1.sps / stat2.sps * 100 - 100
    else:
        sps_d = 100

    b = stat1.counts.run_count == stat2.counts.run_count
    is_ok = b and is_ok
    print_test(b, f"Runs:         {stat1.counts.run_count} {stat2.counts.run_count} ")

    b = abs(event_d) <= tolerance * 100
    is_ok = b and is_ok
    st = f"(tol = {tolerance * 100:.2f} %)"
    print_test(
        b,
        f"Events:       {stat1.counts.event_count} {stat2.counts.event_count} : {event_d:+.2f} %  {st}",
    )

    b = abs(track_d) <= tolerance * 100
    is_ok = b and is_ok
    print_test(
        b,
        f"Tracks:       {stat1.counts.track_count} {stat2.counts.track_count} : {track_d:+.2f} %  {st}",
    )

    b = abs(step_d) <= tolerance * 100
    is_ok = b and is_ok
    print_test(
        b,
        f"Steps:        {stat1.counts.step_count} {stat2.counts.step_count} : {step_d:+.2f} %  {st}",
    )

    print_test(
        True,
        f"PPS:          {stat1.pps:.1f} {stat2.pps:.1f} : "
        f"{pps_d:+.1f}%    speedup = x{(pps_d + 100) / 100:.1f}",
    )
    print_test(
        True,
        f"TPS:          {stat1.tps:.1f} {stat2.tps:.1f} : "
        f"{tps_d:+.1f}%    speedup = x{(tps_d + 100) / 100:.1f}",
    )
    print_test(
        True,
        f"SPS:          {stat1.sps:.1f} {stat2.sps:.1f} : "
        f"{sps_d:+.1f}%    speedup = x{(sps_d + 100) / 100:.1f}",
    )

    # particles types (Track)
    if stat1.user_info.track_types_flag and stat2.user_info.track_types_flag:
        for item in stat1.counts.track_types:
            v1 = stat1.counts.track_types[item]
            if item in stat2.counts.track_types:
                v2 = stat2.counts.track_types[item]
            else:
                print_test(b, f"Track {item:8}{v1} 0")
                continue
            v_d = float(v1) / float(v2) * 100 - 100
            # b = abs(v_d) <= tolerance * 100
            # is_ok = b and is_ok
            print_test(b, f"Track {item:8}{v1} {v2} : {v_d:+.1f}%")
        for item in stat2.counts.track_types:
            v2 = stat2.counts.track_types[item]
            if item not in stat1.counts.track_types:
                print_test(b, f"Track {item:8}0 {v2}")

    # consistency check
    if stat1.user_info.track_types_flag:
        n = 0
        for t in stat1.counts.track_types.values():
            n += int(t)
        b = n == stat1.counts.track_count
        print_test(b, f"Tracks      : {stat1.counts.track_types}")
        if "track_types" in stat2.counts:
            print_test(b, f"Tracks (ref): {stat2.counts.track_types}")
        print_test(b, f"Tracks vs track_types : {stat1.counts.track_count} {n}")
        is_ok = b and is_ok

    return is_ok


def plot_img_axis(ax, img, label, axis="z"):
    if axis == "y":
        return plot_img_y(ax, img, label)
    if axis == "x":
        return plot_img_x(ax, img, label)
    return plot_img_z(ax, img, label)


def plot_img_z(ax, img, label):
    # get data in np (warning Z and X inverted in np)
    data = itk.GetArrayViewFromImage(img)
    y = np.sum(data, 2)
    y = np.sum(y, 1)
    x = np.arange(len(y)) * img.GetSpacing()[2]
    ax.plot(x, y, label=label)
    ax.legend()


def plot_img_y(ax, img, label):
    # get data in np (warning Z and X inverted in np)
    data = itk.GetArrayViewFromImage(img)
    y = np.sum(data, 2)
    y = np.sum(y, 0)
    x = np.arange(len(y)) * img.GetSpacing()[2]
    ax.plot(x, y, label=label)
    ax.legend()


def plot_img_x(ax, img, label):
    # get data in np (warning Z and X inverted in np)
    data = itk.GetArrayViewFromImage(img)
    y = np.sum(data, 1)
    y = np.sum(y, 0)
    x = np.arange(len(y)) * img.GetSpacing()[2]
    ax.plot(x, y, label=label)
    ax.legend()


def assert_images(
    ref_filename1,
    filename2,
    stats=None,
    tolerance=0,
    ignore_value=0,
    axis="z",
    fig_name=None,
    sum_tolerance=5,
):
    # read image and info (size, spacing etc)
    ref_filename1 = gate.check_filename_type(ref_filename1)
    filename2 = gate.check_filename_type(filename2)
    img1 = itk.imread(ref_filename1)
    img2 = itk.imread(filename2)
    info1 = gate.get_info_from_image(img1)
    info2 = gate.get_info_from_image(img2)

    # check img info
    is_ok = True
    if not np.all(info1.size == info2.size):
        print_test(False, f"Sizes are different {info1.size} vs {info2.size} ")
        is_ok = False
    if not np.allclose(info1.spacing, info2.spacing):
        print_test(False, f"Spacing are different {info1.spacing} vs {info2.spacing} ")
        is_ok = False
    if not np.allclose(info1.origin, info2.origin):
        print_test(False, f"Origin are different {info1.origin} vs {info2.origin} ")
        is_ok = False
    if not np.all(info1.dir == info2.dir):
        print_test(False, f"Directions are different {info1.dir} vs {info2.dir} ")
        is_ok = False
    print_test(is_ok, f"Images with same size/spacing/origin/dir ? {is_ok}")

    # check pixels contents, global stats
    data1 = itk.GetArrayViewFromImage(img1).ravel()
    data2 = itk.GetArrayViewFromImage(img2).ravel()

    s1 = np.sum(data1)
    s2 = np.sum(data2)
    if s1 == 0 and s2 == 0:
        t = 0
    else:
        t = np.fabs((s1 - s2) / s1) * 100
    b = t < sum_tolerance
    print_test(b, f"Img sums {s1} vs {s2} : {t:.2f} %  (tol {sum_tolerance:.2f} %)")
    is_ok = is_ok and b

    print(f"Image1: {info1.size} {info1.spacing} {info1.origin} {ref_filename1}")
    print(f"Image2: {info2.size} {info2.spacing} {info2.origin} {filename2}")

    # do not consider pixels with a value of zero (data2 is the reference)
    d1 = data1[data2 != ignore_value]
    d2 = data2[data2 != ignore_value]

    # normalise by event
    if stats is not None:
        d1 = d1 / stats.counts.event_count
        d2 = d2 / stats.counts.event_count

    # normalize by sum of d1
    s = np.sum(d2)
    d1 = d1 / s
    d2 = d2 / s

    # sum of absolute difference (in %)
    sad = np.fabs(d1 - d2).sum() * 100
    is_ok = is_ok and sad < tolerance
    print_test(
        is_ok,
        f"Image diff computed on {len(data2 != 0)}/{len(data2.ravel())} \n"
        f"SAD (per event/total): {sad:.2f} % "
        f" (tolerance is {tolerance :.2f} %)",
    )

    # plot
    fig, ax = plt.subplots(ncols=1, nrows=1, figsize=(25, 10))
    plot_img_axis(ax, img1, "reference", axis)
    plot_img_axis(ax, img2, "test", axis)
    if fig_name is None:
        n = filename2.replace(".mhd", "_test.png")
    else:
        n = fig_name
    print("Save image test figure :", n)
    plt.savefig(n)

    return is_ok


def exponential_func(x, a, b):
    return a * np.exp(-b * x)


def Gauss(x, A, x0, sigma):
    return A * np.exp(-((x - x0) ** 2) / (2 * sigma**2))


def fit_exponential_decay(data, start, end):
    bin_heights, bin_borders = np.histogram(np.array(data), bins="auto", density=True)
    bin_widths = np.diff(bin_borders)
    bin_centers = bin_borders[:-1] + bin_widths / 2

    popt, pcov = scipy.optimize.curve_fit(exponential_func, bin_centers, bin_heights)
    xx = np.linspace(start, end, 100)
    yy = exponential_func(xx, *popt)
    hl = np.log(2) / popt[1]

    return hl, xx, yy


def get_new_key_name(key):
    # Correspondence between 1) gate root <-> opengate or 2) gate phsp <-> opengate
    # the third parameter is a scaling factor
    # the fourth is tolerance ?
    corres = [
        ["edep", "TotalEnergyDeposit", 1, 0.001],
        ["energy", "TotalEnergyDeposit", 1, 0.001],
        ["Ekine", "KineticEnergy", 1, 0.001],
        ["time", "GlobalTime", 1e-9, 0.02],
        ["posX", "PostPosition_X", 1, 1],
        ["posY", "PostPosition_Y", 1, 0.9],
        ["posZ", "PostPosition_Z", 1, 0.7],
        ["globalPosX", "PostPosition_X", 1, 0.7],
        ["globalPosY", "PostPosition_Y", 1, 0.7],
        ["globalPosZ", "PostPosition_Z", 1, 0.7],
        ["X", "PrePosition_X", 1, 0.8],
        ["Y", "PrePosition_Y", 1, 0.8],
        ["Z", "PrePosition_Z", 1, 0.8],
        ["dX", "PreDirection_X", 1, 0.01],
        ["dY", "PreDirection_Y", 1, 0.01],
        ["dZ", "PreDirection_Z", 1, 0.01],
        ["Weight", "Weight", 1, 0.01],
        ["trackID", "TrackID", 1, 0.05],
    ]
    for p in corres:
        if p[0] == key:
            return p[1], p[2], p[3]
    return None, None, None


def get_keys_correspondence(keys):
    keys1 = []
    keys2 = []
    scalings = []
    tols = []
    for k in keys:
        k2, s2, tol = gate.get_new_key_name(k)
        if k2:
            keys1.append(k)
            keys2.append(k2)
            scalings.append(s2)
            tols.append(tol)
    return keys1, keys2, scalings, tols


def rel_diff(a, b):
    return np.divide(a - b, a, out=np.zeros_like(a), where=a != 0) * 100


def rel_diff_range(a, b):
    r = np.max(a) - np.min(a)
    return np.divide(np.fabs(a - b), r, out=np.zeros_like(a), where=r != 0) * 100


def get_branch(tree, keys, key):
    """
    Return a branch whether it is a numpy or a uproot tree
    """
    try:
        index = keys.index(key)
        return tree[:, index]
    except:
        return tree[key]


"""
Previous trial with Two-sample Kolmogorov-Smirnov test
- works well for small samples size
- but not clear how to set "alpha" (tolerance) for large set like root tree

=> abort. REPLACE BY WASSERSTEIN DISTANCE

        Two-sample K–S test
        https://en.wikipedia.org/wiki/Kolmogorov%E2%80%93Smirnov_test
        https://docs.scipy.org/doc/scipy/reference/generated/scipy.stats.kstest.html#scipy.stats.kstest

    Two-sample Kolmogorov-Smirnov test
    two-sided: The null hypothesis is that the two distributions are identical,
    F(x)=G(x) for all x; the alternative is that they are not identical.
    If the KS statistic is small or the p-value is high, then we cannot
    reject the null hypothesis in favor of the alternative.

    https://stackoverflow.com/questions/10884668/two-sample-kolmogorov-smirnov-test-in-python-scipy

    Results can be interpreted as following:
    - You can either compare the statistic value given by python to the KS-test
    critical value table according to your sample size. When statistic value is higher
    than the critical value, the two distributions are different.

    - Or you can compare the p-value to a level of significance a, usually a=0.05 or 0.01
    (you decide, the lower a is, the more significant). If p-value is lower than a, then it
    is very probable that the two distributions are different.

"""


def compare_branches(
    tree1,
    keys1,
    tree2,
    keys2,
    key1,
    key2,
    tol=0.8,
    scaling1=1,
    scaling2=1,
    ax=False,
    nb_bins=200,
):
    """
    Compare with Wasserstein distance
    Works well, but not easy to set the tolerance value.
    """
    # get branches
    b1 = get_branch(tree1, keys1, key1) * scaling1
    b2 = get_branch(tree2, keys2, key2) * scaling2
    is_ok = compare_branches_values(b1, b2, key1, key2, tol, ax, nb_bins)
    return is_ok


def compare_branches_values(b1, b2, key1, key2, tol=0.8, ax=False, nb_bins=200):
    """
    Compare with Wasserstein distance
    Works well, but not easy to set the tolerance value.
    """

    # get ranges
    brange1 = np.max(b1) - np.min(b1)
    brange2 = np.max(b2) - np.min(b2)
    # mean
    m1 = np.mean(b1)
    m2 = np.mean(b2)
    n1 = np.size(b1)
    n2 = np.size(b2)
    # sum
    sum1 = np.sum(b1)
    sum2 = np.sum(b2)

    # Earth mover distance (Wasserstein)
    wass = stats.wasserstein_distance(b1, b2)
    ok = wass < tol
    oks = "pass"
    if not ok:
        oks = "fail"
    s = (
        f"N: {n1:7} vs {n2:7} -> means {m1:6.2f} vs {m2:6.2f} -> sums {sum1:6.2f} vs {sum2:6.2f}  -> ranges: {brange1:6.2f} vs {brange2:6.2f} "
        f" -> w:{wass:4.3f} vs {tol:4.3f}  \t {key1:<20} {key2:<20}  -> {oks} (tol {tol})"
    )
    print_test(ok, s)
    # figure ?
    if ax:
        nb_bins = nb_bins
        label = f" {key1} $\mu$={m1:.2f}"
        ax.hist(
            b1, nb_bins, density=True, histtype="stepfilled", alpha=0.5, label=label
        )
        label = f" {key2} $\mu$={m2:.2f}"
        ax.hist(
            b2, nb_bins, density=True, histtype="stepfilled", alpha=0.5, label=label
        )
        ax.set_ylabel("Counts")
        ax.legend()
    return ok


def compare_trees(
    tree1,
    allkeys1,
    tree2,
    allkeys2,
    keys1,
    keys2,
    tols,
    scalings1,
    scalings2,
    fig=False,
    nb_bins=200,
):
    if fig:
        nb_fig = len(keys1)
        nrow, ncol = phsp.fig_get_nb_row_col(nb_fig)
        f, ax = plt.subplots(nrow, ncol, figsize=(25, 10))
    is_ok = True
    n = 0
    print("Compare branches with Wasserstein distance")
    for i in range(len(keys1)):
        if fig:
            a = phsp.fig_get_sub_fig(ax, i)
            n += 1
        else:
            a = False
        ia = compare_branches(
            tree1,
            allkeys1,
            tree2,
            allkeys2,
            keys1[i],
            keys2[i],
            tols[i],
            scalings1[i],
            scalings2[i],
            a,
            nb_bins=nb_bins,
        )
        is_ok = ia and is_ok
    if fig:
        phsp.fig_rm_empty_plot(nb_fig, n, ax)
    return is_ok


def get_default_test_paths(f, gate_folder=None):
    p = Box()
    p.current = pathlib.Path(f).parent.resolve()
    p.data = p.current / ".." / "data"
    if gate_folder:
        p.gate = p.current / ".." / "data" / "gate" / gate_folder
        p.gate_output = p.gate / "output"
        p.gate_data = p.gate / "data"
    p.output = p.current / ".." / "output"
    p.output_ref = p.current / ".." / "data" / "output_ref"
    return p


def compare_root2(root1, root2, branch1, branch2, keys, img_filename, n_tol=3):
    if not os.path.isfile(root1):
        gate.fatal(f"Cannot open root file '{root1}'")
    hits1 = uproot.open(root1)[branch1]
    hits1_n = hits1.num_entries
    hits1 = hits1.arrays(library="numpy")

    if not os.path.isfile(root2):
        gate.fatal(f"Cannot open root file '{root2}'")
    hits2 = uproot.open(root2)[branch2]
    hits2_n = hits2.num_entries
    hits2 = hits2.arrays(library="numpy")

    print(f"Reference tree: {os.path.basename(root1)} n={hits1_n}")
    print(f"Current tree:   {os.path.basename(root2)} n={hits2_n}")
    diff = gate.rel_diff(float(hits1_n), float(hits2_n))
    is_ok = gate.print_test(
        np.fabs(diff) < n_tol,
        f"Difference: {hits1_n} {hits2_n} {diff:.2f}% (tol = {n_tol:.2f})",
    )
    print(f"Reference tree: {hits1.keys()}")
    print(f"Current tree:   {hits2.keys()}")

    keys = BoxList(keys)
    keys1 = [k.k1 for k in keys]
    keys2 = [k.k2 for k in keys]
    scalings = [k.scaling for k in keys]
    tols = [k.tol for k in keys]
    is_ok = (
        gate.compare_trees(
            hits1,
            list(hits1.keys()),
            hits2,
            list(hits2.keys()),
            keys1,
            keys2,
            tols,
            [1] * len(scalings),
            scalings,
            True,
        )
        and is_ok
    )

    # figure
    plt.suptitle(
        f"Values: ref {os.path.basename(root1)} {os.path.basename(root2)} "
        f"-> {hits1_n} vs {hits2_n}"
    )
    plt.savefig(img_filename)
    print(f"Figure in {img_filename}")

    return is_ok


def compare_root(root1, root2, branch1, branch2, checked_keys, img):
    hits1 = uproot.open(root1)[branch1]
    hits1_n = hits1.num_entries
    hits1 = hits1.arrays(library="numpy")

    hits2 = uproot.open(root2)[branch2]
    hits2_n = hits2.num_entries
    hits2 = hits2.arrays(library="numpy")

    print(f"Reference tree: {os.path.basename(root1)} n={hits1_n}")
    print(f"Current tree:   {os.path.basename(root2)} n={hits2_n}")
    diff = gate.rel_diff(float(hits1_n), float(hits2_n))
    is_ok = gate.print_test(
        np.fabs(diff) < 6, f"Difference: {hits1_n} {hits2_n} {diff:.2f}%"
    )
    print(f"Reference tree: {hits1.keys()}")
    print(f"Current tree:   {hits2.keys()}")

    keys1, keys2, scalings, tols = gate.get_keys_correspondence(checked_keys)
    is_ok = (
        gate.compare_trees(
            hits1,
            list(hits1.keys()),
            hits2,
            list(hits2.keys()),
            keys1,
            keys2,
            tols,
            [1] * len(scalings),
            scalings,
            True,
        )
        and is_ok
    )

    # figure
    plt.suptitle(
        f"Values: ref {os.path.basename(root1)} {os.path.basename(root2)} "
        f"-> {hits1_n} vs {hits2_n}"
    )
    plt.savefig(img)
    print(f"Figure in {img}")

    return is_ok


def compare_root3(
    root1,
    root2,
    branch1,
    branch2,
    keys1,
    keys2,
    tols,
    scalings1,
    scalings2,
    img,
    hits_tol=6,
    nb_bins=200,
):
    hits1 = uproot.open(root1)[branch1]
    hits1_n = hits1.num_entries
    hits1 = hits1.arrays(library="numpy")

    hits2 = uproot.open(root2)[branch2]
    hits2_n = hits2.num_entries
    hits2 = hits2.arrays(library="numpy")

    print(f"Reference tree: {os.path.basename(root1)} n={hits1_n}")
    print(f"Current tree:   {os.path.basename(root2)} n={hits2_n}")
    diff = gate.rel_diff(float(hits1_n), float(hits2_n))
    b = np.fabs(diff) < hits_tol
    is_ok = gate.print_test(b, f"Difference: {hits1_n} {hits2_n} {diff:.2f}%")
    print(f"Reference tree: {hits1.keys()}")
    print(f"Current tree:   {hits2.keys()}")

    # keys1, keys2, scalings, tols = Gate.get_keys_correspondence(checked_keys)
    is_ok = (
        gate.compare_trees(
            hits1,
            list(hits1.keys()),
            hits2,
            list(hits2.keys()),
            keys1,
            keys2,
            tols,
            scalings1,
            scalings2,
            True,
            nb_bins=nb_bins,
        )
        and is_ok
    )

    # figure
    plt.suptitle(
        f"Values: ref {os.path.basename(root1)} {os.path.basename(root2)} "
        f"-> {hits1_n} vs {hits2_n}"
    )
    plt.savefig(img)
    print(f"Figure in {img}")

    return is_ok


# https://stackoverflow.com/questions/4527942/comparing-two-dictionaries-and-checking-how-many-key-value-pairs-are-equal
def dict_compare(d1, d2):
    d1_keys = set(d1.keys())
    d2_keys = set(d2.keys())
    shared_keys = d1_keys.intersection(d2_keys)
    added = d1_keys - d2_keys
    removed = d2_keys - d1_keys
    modified = {o: (d1[o], d2[o]) for o in shared_keys if d1[o] != d2[o]}
    same = set(o for o in shared_keys if d1[o] == d2[o])
    return added, removed, modified, same


# Edit by Andreas and Martina
def write_gauss_param_to_file(
    outputdir, planePositionsV, saveFig=False, fNamePrefix="plane", fNameSuffix="a.mhd"
):
    # create output dir, if it doesn't exist
    if not os.path.isdir(outputdir):
        os.mkdir(outputdir)

    print("fNameSuffix", fNameSuffix)
    print("write mu and sigma file to dir: ")
    print(outputdir)

    # Extract gauss param along the two dim of each plane
    sigma_values = []
    mu_values = []
    for i in planePositionsV:

        filename = fNamePrefix + str(i) + fNameSuffix
        filepath = outputdir / filename

        # Get data from file
        data, spacing, shape = read_mhd(filepath)

        # Figure output is saved only if fig names are provided
        fig_name = None
        if saveFig:
            fig_name = str(outputdir) + "/Plane_" + str(i) + fNameSuffix + "_profile"

        # Get relevant gauss param
        sigma_x, mu_x, sigma_y, mu_y = get_gauss_param_xy(
            data, spacing, shape, filepath=fig_name, saveFig=saveFig
        )
        sigma_values.append([i, sigma_x, sigma_y])
        mu_values.append([i, mu_x, mu_y])

    np.savetxt(
        outputdir / "sigma_values.txt",
        sigma_values,
        header="Plane_nr sigma_x sigma_y",
        comments="",
    )
    np.savetxt(
        outputdir / "mu_values.txt", mu_values, header="Plane_nr mu_x mu_y", comments=""
    )

    return sigma_values, mu_values


def get_gauss_param_xy(data, spacing, shape, filepath=None, saveFig=False):
    # Parameters along x
    parameters_x, img_x, _ = extract_gauss_param_1D(
        data, shape[2], spacing[0], axis=1, createFig=saveFig
    )
    sigma_x = parameters_x[2]
    mu_x = parameters_x[1]

    # Parameters along y
    parameters_y, img_y, _ = extract_gauss_param_1D(
        data, shape[1], spacing[1], axis=2, createFig=saveFig
    )
    sigma_y = parameters_y[2]
    mu_y = parameters_y[1]

    # Save plots
    if filepath is not None:
        img_x.savefig(filepath + "_x.png")
        img_y.savefig(filepath + "_y.png")
        plt.close(img_x)
        plt.close(img_y)

    return sigma_x, mu_x, sigma_y, mu_y


def extract_gauss_param_1D(data, length, spacing, axis=1, createFig=False):
    poseVec = create_position_vector(length, spacing)
    dose = np.squeeze(np.sum(data, axis=axis))  # integrate dose along axis
    parameters, fit = gaussian_fit(poseVec, dose)

    fig = None
    if createFig:
        fig = plot_gauss_fit(poseVec, dose, fit, show=False)

    return parameters, fig, max(fit)


def plot_gauss_fit(positionVec, dose, fit, show=False):
    fig, a = plt.subplots()
    a.plot(positionVec, dose, "o", label="data")
    a.plot(positionVec, fit, "-", label="fit")
    a.set_xlabel("Depth [mm]")
    a.set_ylabel("Dose")
    if show:
        plt.show()

    return fig


def create_position_vector(length, spacing):
    # cretae position vector, with origin in the image plane's center
    width = length * spacing
    positionVec = np.arange(0, width, spacing) - width / 2 + spacing / 2

    return positionVec


def Gauss(x, A, x0, sigma):
    return A * np.exp(-((x - x0) ** 2) / (2 * sigma**2))


def gaussian_fit(positionVec, dose):
    # Fit data with Gaussian func
    mean = sum(positionVec * dose) / sum(dose)
    sigma = np.sqrt(sum(dose * (positionVec - mean) ** 2) / sum(dose))
    parameters, covariance = optimize.curve_fit(
        Gauss, positionVec, dose, p0=[max(dose), mean, sigma]
    )
    fit = Gauss(positionVec, parameters[0], parameters[1], parameters[2])

    return parameters, fit


def read_mhd(filename):
    img = itk.imread(str(filename))
    data = itk.GetArrayViewFromImage(img)
    spacing = img.GetSpacing()
    shape = data.shape
    return data, spacing, shape


def plot2D(twodarray, label, show=False):
    fig = plt.figure(figsize=(20, 20))
    ax = fig.add_subplot(111)
    ax.set_title(label)
    plt.imshow(twodarray)
    ax.set_aspect("equal")
    plt.colorbar(orientation="vertical")
    if show:
        plt.show()
    return fig


def create_2D_Edep_colorMap(filepath, show=False, axis="z"):
    img = itk.imread(str(filepath))
    data = itk.GetArrayViewFromImage(img)

    fig = plt.figure(figsize=(20, 20))
    ax = fig.add_subplot(111)
    ax.set_title("colorMap")
    if axis == "z":
        plt.imshow(data[0, :, :])
    elif axis == "x":
        plt.imshow(data[:, :, 0])
    else:
        plt.imshow(data[:, 0, :])
    ax.set_aspect("equal")
    plt.colorbar(orientation="vertical")
    if show:
        plt.show()

    return fig


def compareGaussParamFromFile(sigma, ref, rel_tol=0, abs_tol=0, verb=False):
    if rel_tol == 0 and abs_tol == 0:
        print("\033[91m Please provide non-zero tolerance\033[0m")

    with open(sigma, "r") as c1:
        lines1 = np.asarray(c1.readlines()[1:])

    with open(ref, "r") as c2:
        lines_ref = np.asarray(c2.readlines()[1:])

    is_ok = True

    for l, l_r in np.stack((lines1, lines_ref), axis=-1):
        sig_x = float(l.split(" ")[1])
        sig_y = float(l.split(" ")[2])
        plane = float(l.split(" ")[0])

        sig_x_r = float(l_r.split(" ")[1])
        sig_y_r = float(l_r.split(" ")[2])

        diff_x = abs(sig_x - sig_x_r)
        diff_y = abs(sig_y - sig_y_r)

        reldiff_x = (abs(sig_x - sig_x_r) / sig_x_r) * 100
        reldiff_y = (abs(sig_y - sig_y_r) / sig_y_r) * 100

        if verb:
            print(
                "Plane {0}: value x is {1}mm, value x ref is {2}mm ".format(
                    plane, round(sig_x, 2), round(sig_x_r, 2)
                )
            )
            print(
                "Plane {0}: value y is {1}mm, value y ref is {2}mm ".format(
                    plane, round(sig_y, 2), round(sig_y_r, 2)
                )
            )

        if diff_x > abs_tol and reldiff_x > rel_tol:
            print(
                "\033[91m Plane {0}:  rel difference along x is {1}%, threshold is {2}% \033[0m".format(
                    plane, round(reldiff_x, 2), round(rel_tol, 2)
                )
            )
            print(
                "\033[91m Plane {0}:  abs difference along x is {1}mm, threshold is {2}mm \033[0m".format(
                    plane, round(diff_x, 2), round(abs_tol, 2)
                )
            )
            is_ok = False
        else:
            print("Plane " + str(plane) + " along x is ok")

        if diff_y > abs_tol and reldiff_y > rel_tol:
            print(
                "\033[91m Plane {0}:  rel difference along y is {1}%, threshold is {2}% \033[0m".format(
                    plane, round(reldiff_y, 2), round(rel_tol, 2)
                )
            )
            print(
                "\033[91m Plane {0}:  abs difference along y is {1}mm, threshold is {2}mm \033[0m".format(
                    plane, round(diff_y, 2), round(abs_tol, 2)
                )
            )
            is_ok = False
        else:
            print("Plane " + str(plane) + " along y is ok")

    if is_ok:
        print("differences below threshold")
    else:
        print("\033[91m differences NOT OK \033[0m")

    return is_ok


def compareGaussParamArrays(paramTestV, paramRefV, rel_tol=0, abs_tol=0, verb=False):
    if rel_tol == 0 and abs_tol == 0:
        print("\033[91m Please provide non-zero tolerance\033[0m")

    is_ok = True

    for l in np.column_stack((paramTestV, paramRefV)):
        plane = l[0]
        pTest_x = l[1]
        pTest_y = l[2]
        pRef_x = l[4]
        pRef_y = l[5]

        diff_x = abs(pTest_x - pRef_x)
        diff_y = abs(pTest_y - pRef_y)

        reldiff_x = (abs(pTest_x - pRef_x) / pRef_x) * 100
        reldiff_y = (abs(pTest_y - pRef_y) / pRef_y) * 100

        if verb:
            print(
                "Plane {0}: value x is {1}mm, value x ref is {2}mm ".format(
                    plane, round(pTest_x, 2), round(pRef_x, 2)
                )
            )
            print(
                "Plane {0}: value y is {1}mm, value y ref is {2}mm ".format(
                    plane, round(pTest_y, 2), round(pRef_y, 2)
                )
            )

        if diff_x > abs_tol and reldiff_x > rel_tol:
            print(
                "\033[91m Plane {0}:  rel difference along x is {1}%, threshold is {2}% \033[0m".format(
                    plane, round(reldiff_x, 2), round(rel_tol, 2)
                )
            )
            print(
                "\033[91m Plane {0}:  abs difference along x is {1}mm, threshold is {2}mm \033[0m".format(
                    plane, round(diff_x, 2), round(abs_tol, 2)
                )
            )
            is_ok = False
        else:
            print("Plane " + str(plane) + " along x is ok")

        if diff_y > abs_tol and reldiff_y > rel_tol:
            print(
                "\033[91m Plane {0}:  rel difference along y is {1}%, threshold is {2}% \033[0m".format(
                    plane, round(reldiff_y, 2), round(rel_tol, 2)
                )
            )
            print(
                "\033[91m Plane {0}:  abs difference along y is {1}mm, threshold is {2}mm \033[0m".format(
                    plane, round(diff_y, 2), round(abs_tol, 2)
                )
            )
            is_ok = False
        else:
            print("Plane " + str(plane) + " along y is ok")

    if is_ok:
        print("differences below threshold")
    else:
        print("\033[91m differences NOT OK \033[0m")

    return is_ok


def test_weights(expected_ratio, mhd_1, mhd_2, thresh=0.1):
    img1 = itk.imread(str(mhd_1))
    img2 = itk.imread(str(mhd_2))
    data1 = itk.GetArrayViewFromImage(img1).ravel()
    data2 = itk.GetArrayViewFromImage(img2).ravel()

    sum1 = np.sum(data1)
    sum2 = np.sum(data2)
    ratio = sum2 / sum1

    print("\nSum energy dep for phantom 1: ", sum1)
    print("MSum energy dep for phantom 2: ", sum2)
    print("Ratio is: ", ratio)
    print("Expected ratio is: ", expected_ratio)

    is_ok = False
    if abs(ratio - expected_ratio) < thresh:
        is_ok = True
    else:
        print("\033[91m Ratio not as expected \033[0m")

    return is_ok


def test_tps_spot_size_positions(data, ref, spacing, thresh=0.1, abs_tol=0.3):
    if not np.array_equal(data.size, ref.size):
        print("Images do not have the same size")
        return False
    ok = True
    # beam along x
    size = data.shape
    # get gaussian fit of Edep only around the i-th spot
    param_y_out, _, _ = gate.extract_gauss_param_1D(data, size[1], spacing[1], axis=0)
    param_y_ref, _, _ = gate.extract_gauss_param_1D(ref, size[1], spacing[1], axis=0)

    param_z_out, _, _ = gate.extract_gauss_param_1D(data, size[0], spacing[2], axis=1)
    param_z_ref, _, _ = gate.extract_gauss_param_1D(ref, size[0], spacing[2], axis=1)

    # check positions
    print("Check position of the spot")
    print(f"   opengate: ({param_y_out[1]:.2f},{param_z_out[1]:.2f})")
    print(f"   gate:     ({param_y_ref[1]:.2f},{param_z_ref[1]:.2f})")

    diffmY = param_y_out[1] - param_y_ref[1]  # / param_y_ref[1]
    diffmZ = param_z_out[1] - param_z_ref[1]  # / param_z_ref[1]
    mean_diff = np.mean([diffmY, diffmZ])

    if (
        (abs(diffmY) > 2 * abs_tol)
        or (abs(diffmZ) > 2 * abs_tol)
        or (abs(mean_diff) > abs_tol)
    ):
        print(
            f"\033[91m Position error above threshold. DiffX={diffmY:.2f}, diffY={diffmZ:.2f}, threshold is 0.3mm \033[0m"
        )
        ok = False

    # check sizes
    print("Check size of the spot")
    print(f"   opengate: ({param_y_out[2]:.2f},{param_z_out[2]:.2f})")
    print(f"   gate:     ({param_y_ref[2]:.2f},{param_z_ref[2]:.2f})")

    diffsY = (param_y_out[2] - param_y_ref[2]) / param_y_ref[2]
    diffsZ = (param_z_out[2] - param_z_ref[2]) / param_z_ref[2]

    if (diffsY > thresh) or (diffsZ > thresh):
        print("\033[91m Size error above threshold \033[0m")
        ok = False

    return ok


def scale_dose(path, scaling, outpath):
    img_mhd_in = itk.imread(path)
    data = itk.GetArrayViewFromImage(img_mhd_in)
    dose = data * scaling
    spacing = img_mhd_in.GetSpacing()
    img = itk.image_from_array(dose)
    img.SetSpacing(spacing)
    itk.imwrite(img, outpath)
    return outpath


def arangeDx(dx, xV, includeUB=False, lb=[], ub=[]):
    if not lb:
        lb = np.amin(xV)
    if not ub:
        ub = np.amax(xV)
    if includeUB:
        x_int = np.arange(lb, ub + dx / 10, dx)
    else:
        x_int = np.arange(lb, ub, dx)
    return x_int


def interpolate1Dprofile(xV, dV, dx=0.01, interpolMethod="cubic"):
    f = scipy.interpolate.interp1d(
        xV, dV, kind=interpolMethod, fill_value="extrapolate"
    )
    xVfine = arangeDx(dx, xV, includeUB=True, lb=np.amin(xV), ub=np.amax(xV))
    dVfine = f(xVfine)
    return xVfine, dVfine


def getRange(xV, dV, percentLevel=0.8):
    dx = 0.01
    xVfine, dVfine = interpolate1Dprofile(xV, dV, dx, "cubic")

    indMaxFine = np.argmax(dVfine)
    indR80 = np.argmax(
        np.logical_and(
            xVfine > xVfine[indMaxFine], dVfine <= percentLevel * dVfine[indMaxFine]
        )
    )
    r80 = xVfine[indR80]
    dAtR80 = dVfine[indR80]

    return (r80, dAtR80)


def compareRange(
    volume1,
    volume2,
    shape1,
    shape2,
    spacing1,
    spacing2,
    axis1="y",
    axis2="y",
    thresh=2.0,
):
    ok = True
    x1, d1 = get_1D_profile(volume1, shape1, spacing1, axis=axis1)
    x2, d2 = get_1D_profile(volume2, shape2, spacing2, axis=axis2)
    # plt.plot(x1,d1)
    # plt.plot(x2,d2)
    # plt.show()
    print("---RANGE80---")
    r1, _ = getRange(x1, d1)
    r2, _ = getRange(x2, d2)
    print(r1)
    print(r2)
    diff = abs(r2 - r1)

    if diff > thresh:
        print(f"\033[91mRange difference is {diff}mm, threshold is {thresh}mm \033[0m")
        ok = False

    return ok


def get_1D_profile(data, shape, spacing, axis="z"):
<<<<<<< HEAD

=======
>>>>>>> 6b0f2289
    if axis == "x":
        d1 = np.sum(np.sum(data, 0), 1)
        x1 = create_position_vector(shape[2], spacing[0])

    if axis == "y":
        d1 = np.sum(np.sum(data, 2), 0)
        x1 = create_position_vector(shape[1], spacing[1])

    else:
        d1 = np.sum(np.sum(data, 2), 1)
        x1 = create_position_vector(shape[0], spacing[2])

    return x1, d1


def compare_dose_at_points(
    pointsV, dose1, dose2, shape, spacing, axis="z", rel_tol=0.03
):
    ok = True
    s1 = 0
    s2 = 0
    x1, doseV1 = get_1D_profile(dose1, shape, spacing, axis=axis)
    x2, doseV2 = get_1D_profile(dose2, shape, spacing, axis=axis)
    for p in pointsV:
        # get dose at the position p [mm]
        cp1 = min(x1, key=lambda x: abs(x - p))
        d1_p = doseV1[np.where(x1 == cp1)]

        cp2 = min(x2, key=lambda x: abs(x - p))
        d2_p = doseV2[np.where(x2 == cp2)]

        s1 += d1_p
        s2 += d2_p

    # print(f"Dose difference at {p} mm is {diff_pc}%")
    if abs(s1 - s2) / s2 > rel_tol:
        print(f"\033[91mDose difference above threshold \033[0m")
        ok = False
    return ok


def assert_img_sum(img1, img2, sum_tolerance=5):
    data1 = itk.GetArrayViewFromImage(img1).ravel()
    data2 = itk.GetArrayViewFromImage(img2).ravel()

    s1 = np.sum(data1)
    s2 = np.sum(data2)
    if s1 == 0 and s2 == 0:
        t = 0
    else:
        t = np.fabs((s1 - s2) / s1) * 100
    b = t < sum_tolerance
    print_test(b, f"Img sums {s1} vs {s2} : {t:.2f} %  (tol {sum_tolerance:.2f} %)")
    return b<|MERGE_RESOLUTION|>--- conflicted
+++ resolved
@@ -1188,10 +1188,6 @@
 
 
 def get_1D_profile(data, shape, spacing, axis="z"):
-<<<<<<< HEAD
-
-=======
->>>>>>> 6b0f2289
     if axis == "x":
         d1 = np.sum(np.sum(data, 0), 1)
         x1 = create_position_vector(shape[2], spacing[0])
