--- conflicted
+++ resolved
@@ -5,11 +5,7 @@
 
 class SourceEngine(gate.EngineBase):
     """
-<<<<<<< HEAD
-    Class that manage the G4 objects of the sources.
-=======
     Source Engine manages the G4 objects of sources at runtime
->>>>>>> ab15321e
     """
 
     # G4RunManager::BeamOn takes an int as input. The max cpp int value is currently 2147483647
@@ -44,13 +40,10 @@
         # will be set in create_g4_source_manager
         self.source_manager_options = Box()
 
-<<<<<<< HEAD
-=======
     def __del__(self):
         if self.verbose_destructor:
             gate.warning("Deleting SourceEngine")
 
->>>>>>> ab15321e
     def close(self):
         if self.verbose_close:
             gate.warning(f"Closing SourceEngine")
