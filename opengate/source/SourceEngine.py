--- conflicted
+++ resolved
@@ -5,11 +5,7 @@
 
 class SourceEngine(gate.EngineBase):
     """
-<<<<<<< HEAD
     Manage the run time (G4 objects) for the sources
-=======
-    Class that manage the G4 objects of the sources.
->>>>>>> 0a9d23aa
     """
 
     # G4RunManager::BeamOn takes an int as input. The max cpp int value is currently 2147483647
