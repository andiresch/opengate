from .generic import GenericSource, TemplateSource
from .voxelsources import VoxelsSource
from .gansources import GANSource, GANPairsSource
from .beamsources import IonPencilBeamSource, TreatmentPlanPBSource
from .phspsources import PhaseSpaceSource
from .phidsources import PhotonFromIonDecaySource
from ..utility import make_builders


"""
    List of source types: Generic, Voxels etc

    Energy spectra for beta+ emitters
"""

source_type_names = {
    GenericSource,
    VoxelsSource,
    GANSource,
    GANPairsSource,
    IonPencilBeamSource,
    TemplateSource,
    PhaseSpaceSource,
<<<<<<< HEAD
    TreatmentPlanPBSource,
=======
    PhotonFromIonDecaySource,
>>>>>>> ea6fd5d8
}
source_builders = make_builders(source_type_names)<|MERGE_RESOLUTION|>--- conflicted
+++ resolved
@@ -21,10 +21,7 @@
     IonPencilBeamSource,
     TemplateSource,
     PhaseSpaceSource,
-<<<<<<< HEAD
     TreatmentPlanPBSource,
-=======
     PhotonFromIonDecaySource,
->>>>>>> ea6fd5d8
 }
 source_builders = make_builders(source_type_names)