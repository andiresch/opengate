--- conflicted
+++ resolved
@@ -296,14 +296,10 @@
 
         # write ?
         if self.user_info.output:
-<<<<<<< HEAD
-            itk.imwrite(self.output_image, check_filename_type(self.user_info.output))
-
-        # FIXME debug
-        print(f"{self.debug_nb_hits_before=}")
-        print(f"{self.debug_nb_hits=}")
-=======
             itk.imwrite(
                 self.output_image, ensure_filename_is_str(self.user_info.output)
             )
->>>>>>> 498b3217
+
+        # FIXME debug
+        print(f"{self.debug_nb_hits_before=}")
+        print(f"{self.debug_nb_hits=}")