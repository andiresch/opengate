--- conflicted
+++ resolved
@@ -161,9 +161,6 @@
             )  # overlaps checking
             i += 1
             self.g4_physical_volumes.append(v)
-<<<<<<< HEAD
-        self.g4_physical_volume = self.g4_physical_volumes[0]
-=======
         self.g4_physical_volume = self.g4_physical_volumes[0]
 
     def construct_region(self):
@@ -185,5 +182,4 @@
         self.g4_region.SetProductionCuts(self.fake_cuts)
         # set region and Log Vol
         self.g4_logical_volume.SetRegion(self.g4_region)
-        self.g4_region.AddRootLogicalVolume(self.g4_logical_volume, True)
->>>>>>> a6c180b8
+        self.g4_region.AddRootLogicalVolume(self.g4_logical_volume, True)