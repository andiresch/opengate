import opengate as gate


class ActorBase(gate.UserElement):
    """
    Store user information about an actor
    """

    @staticmethod
    def set_default_user_info(user_info):
        gate.UserElement.set_default_user_info(user_info)
        # user properties shared for all actors
        user_info.mother = gate.__world_name__
        user_info.filters = []
        user_info.priority = 100

    def __init__(self, user_info):
        # type_name MUST be defined in class that inherit from ActorBase
        super().__init__(user_info)
        # list of filters for this actor
        self.filters_list = []
        # store the output
        # FIXME: check if this is needed. Does not seem to be used anywhere
        self.actor_output = None
        # engines
        self.simulation_engine_wr = None
        self.volume_engine = None
        # sim
        self.simulation = None

    # def __del__(self):
    #     # print("del ActorBase")
    #     pass

    def close(self):
        self.volume_engine = None
        self.simulation_engine_wr = None
        self.simulation = None
        for v in self.__dict__:
            if "g4_" in v:
                self.__dict__[v] = None

    def __getstate__(self):
        """
        This is important : to get actor's outputs from a simulation run in a separate process,
        the class must be serializable (pickle).
        The engines (volume, actor, etc.) and G4 objects are also removed if exists.
        """
        # do not pickle engines and g4 objects
        for v in self.__dict__:
            if "_engine" in v or "g4_" in v:
                self.__dict__[v] = None
<<<<<<< HEAD
        # do not pickle simulation object
        self.simulation = None
        # do not pickle filters
        self.filters_list = []
=======
        try:
            self.__dict__["simulation"] = None
        except KeyError:
            print("No simulation to be removed while pickling Actor")
>>>>>>> 2444b71b
        return self.__dict__

    def initialize(self, simulation_engine_wr=None):
        self.simulation_engine_wr = simulation_engine_wr
        self.volume_engine = self.simulation_engine_wr().volume_engine
        # 'l' must be self to avoid being deleted
        self.filters_list = []
        for f in self.user_info.filters:
            e = gate.new_element(f, self.simulation)
            e.Initialize(f.__dict__)
            self.filters_list.append(e)
        # this is a copy to cpp ('append' cannot be used because fFilters is a std::vector)
        self.fFilters = self.filters_list

    def __str__(self):
        s = f"str ActorBase {self.user_info.name} of type {self.user_info.type_name}"
        return s<|MERGE_RESOLUTION|>--- conflicted
+++ resolved
@@ -50,17 +50,10 @@
         for v in self.__dict__:
             if "_engine" in v or "g4_" in v:
                 self.__dict__[v] = None
-<<<<<<< HEAD
-        # do not pickle simulation object
-        self.simulation = None
-        # do not pickle filters
-        self.filters_list = []
-=======
         try:
             self.__dict__["simulation"] = None
         except KeyError:
             print("No simulation to be removed while pickling Actor")
->>>>>>> 2444b71b
         return self.__dict__
 
     def initialize(self, simulation_engine_wr=None):
