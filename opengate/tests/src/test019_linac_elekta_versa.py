#!/usr/bin/env python3
# -*- coding: utf-8 -*-

import opengate as gate
import opengate.contrib.linacs.elektaversa as versa
from opengate.tests import utility

if __name__ == "__main__":
    # paths
    paths = utility.get_default_test_paths(__file__, output_folder="test019_linac")

    # create the simulation
    sim = gate.Simulation()

    # main options
    sim.g4_verbose = False
    sim.visu = False
    sim.visu_type = "vrml"
    sim.check_volumes_overlap = False
    sim.number_of_threads = 1
    sim.output_dir = paths.output  # FIXME (not yet)
    sim.random_seed = 123456789
    sim.check_volumes_overlap = True
<<<<<<< HEAD
    sim.output_dir = paths.output
=======
    sim.progress_bar = True
>>>>>>> af79ee62

    # units
    nm = gate.g4_units.nm
    m = gate.g4_units.m
    mm = gate.g4_units.mm

    # world
    world = sim.world
    world.size = [4 * m, 4 * m, 4 * m]
    world.material = "G4_AIR"

    # add a linac
    linac = versa.add_linac(sim, "versa")
    translation = [50 * mm, 12 * mm, 29 * mm]
    versa.translation_from_sad(sim, linac.name, translation, sad=1000)
    versa.rotation_around_user_point(
        sim, linac.name, "ZY", [38, 28], [224 * mm, -47 * mm, 456 * mm]
    )

    # add linac e- source
    source = versa.add_electron_source(sim, linac.name)
    source.n = 8e4 / sim.number_of_threads
    if sim.visu:
        source.n = 200

    # physics
    sim.physics_manager.physics_list_name = "G4EmStandardPhysics_option3"
    sim.physics_manager.set_production_cut("world", "all", 1 * mm)
    versa.enable_brem_splitting(sim, linac.name, splitting_factor=10)

    # add stat actor
    stats = sim.add_actor("SimulationStatisticsActor", "stats")
    stats.track_types_flag = True

    # add phase space
    plane = versa.add_phase_space_plane(sim, linac.name, linac.size[2] - 1 * nm)
    phsp = versa.add_phase_space(sim, plane.name)
    phsp.output_filename = "phsp_versa.root"

    # start simulation
    sim.run()

    # print results
    print(stats)

    # compare root
    br = "versa_phsp_plane_phsp"
    root_ref = paths.output_ref / "phsp_versa_no_tr_no_rot.root"
    keys = ["KineticEnergy", "PrePositionLocal_X", "PrePositionLocal_Y"]
    tols = [0.1, 2.5, 2.5]
    is_ok = utility.compare_root3(
        root_ref,
        phsp.get_output_path(),
        br,
        br,
        keys,
        keys,
        tols,
        None,
        None,
        paths.output / "phsp_versa1.png",
        hits_tol=80,
    )

    root_ref = paths.output_ref / "phsp_versa_tr_no_rot.root"
    keys = ["KineticEnergy", "PrePositionLocal_X", "PrePositionLocal_Y"]
    tols = [0.1, 2.5, 2.5]
    is_ok = (
        utility.compare_root3(
            root_ref,
            phsp.get_output_path(),
            br,
            br,
            keys,
            keys,
            tols,
            None,
            None,
            paths.output / "phsp_versa2.png",
            hits_tol=80,
        )
        and is_ok
    )

    root_ref = paths.output_ref / "phsp_versa_tr_rot.root"
    keys = [
        "KineticEnergy",
        "PrePosition_X",
        "PrePosition_Y",
        "PrePositionLocal_X",
        "PrePositionLocal_Y",
    ]
    tols = [0.1, 2.5, 2.5, 2.5, 2.5]
    is_ok = (
        utility.compare_root3(
            root_ref,
            phsp.get_output_path(),
            br,
            br,
            keys,
            keys,
            tols,
            None,
            None,
            paths.output / "phsp_versa3.png",
            hits_tol=80,
        )
        and is_ok
    )
    # end
    utility.test_ok(is_ok)<|MERGE_RESOLUTION|>--- conflicted
+++ resolved
@@ -21,11 +21,8 @@
     sim.output_dir = paths.output  # FIXME (not yet)
     sim.random_seed = 123456789
     sim.check_volumes_overlap = True
-<<<<<<< HEAD
     sim.output_dir = paths.output
-=======
     sim.progress_bar = True
->>>>>>> af79ee62
 
     # units
     nm = gate.g4_units.nm
