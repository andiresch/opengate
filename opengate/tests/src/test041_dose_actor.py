#!/usr/bin/env python3
# -*- coding: utf-8 -*-

import opengate as gate

paths = gate.get_default_test_paths(__file__, "gate_test008_dose_actor")

# create the simulation
sim = gate.Simulation()

# main options
ui = sim.user_info
ui.g4_verbose = False
ui.g4_verbose_level = 1
ui.visu = False
ui.random_seed = 123456

# units
m = gate.g4_units("m")
cm = gate.g4_units("cm")
mm = gate.g4_units("mm")
MeV = gate.g4_units("MeV")
Bq = gate.g4_units("Bq")

#  change world size
world = sim.world
world.size = [0.5 * m, 0.5 * m, 0.5 * m]

# waterbox
waterbox = sim.add_volume("Box", "waterbox")
waterbox.size = [10 * cm, 10 * cm, 10 * cm]
waterbox.material = "G4_WATER"
waterbox.color = [0, 0, 1, 1]

# lungbox
lungbox = sim.add_volume("Box", "lungbox")
lungbox.mother = waterbox.name
lungbox.size = [10 * cm, 10 * cm, 4 * cm]
lungbox.translation = [0 * cm, 0 * cm, 2.5 * cm]
lungbox.material = "G4_LUNG_ICRP"
lungbox.color = [0, 1, 1, 1]

# bonebox
bonebox = sim.add_volume("Box", "bonebox")
bonebox.mother = waterbox.name
bonebox.size = [10 * cm, 10 * cm, 4 * cm]
bonebox.translation = [0 * cm, 0 * cm, -2.5 * cm]
bonebox.material = "G4_BONE_CORTICAL_ICRP"
bonebox.color = [1, 0, 0, 1]

# physics
p = sim.get_physics_user_info()
p.physics_list_name = "QGSP_BERT_EMV"
sim.physics_manager.global_production_cuts.all = 1 * mm

# default source for tests
source = sim.add_source("GenericSource", "mysource")
source.energy.mono = 115 * MeV
source.particle = "proton"
source.position.type = "disc"
source.position.radius = 1 * cm
source.position.translation = [0, 0, -80 * mm]
source.direction.type = "momentum"
source.direction.momentum = [0, 0, 1]
source.activity = 5000 * Bq

# add dose actor
dose = sim.add_actor("DoseActor", "dose")
dose.output = paths.output / "test041-edep.mhd"
dose.mother = "waterbox"
dose.size = [10, 10, 50]
mm = gate.g4_units("mm")
ts = [200 * mm, 200 * mm, 200 * mm]
dose.spacing = [x / y for x, y in zip(ts, dose.size)]
print(dose.spacing)
dose.uncertainty = True
dose.gray = True
dose.hit_type = "random"

# add stat actor
s = sim.add_actor("SimulationStatisticsActor", "Stats")
s.track_types_flag = True

# start simulation
<<<<<<< HEAD
output = sim.start(start_new_process=True)
=======
sim.run(start_new_process=True)
>>>>>>> 2444b71b

# print results at the end
stat = sim.output.get_actor("Stats")
print(stat)

dose = sim.output.get_actor("dose")
print(dose)

# tests
gate.warning("Tests stats file")
stats_ref = gate.read_stat_file(paths.gate_output / "stat2.txt")
is_ok = gate.assert_stats(stat, stats_ref, 0.10)

gate.warning("\nDifference for EDEP")
is_ok = (
    gate.assert_images(
        paths.gate_output / "output2-Edep.mhd",
        paths.output / "test041-edep.mhd",
        stat,
        tolerance=10,
        ignore_value=0,
    )
    and is_ok
)

gate.warning("\nDifference for uncertainty")
is_ok = (
    gate.assert_images(
        paths.gate_output / "output2-Edep-Uncertainty.mhd",
        paths.output / "test041-edep_uncertainty.mhd",
        stat,
        tolerance=30,
        ignore_value=1,
    )
    and is_ok
)

gate.warning("\nDifference for dose in Gray")
is_ok = (
    gate.assert_images(
        paths.gate_output / "output2-Dose.mhd",
        paths.output / "test041-edep_dose.mhd",
        stat,
        tolerance=10,
        ignore_value=0,
    )
    and is_ok
)

gate.test_ok(is_ok)<|MERGE_RESOLUTION|>--- conflicted
+++ resolved
@@ -82,11 +82,7 @@
 s.track_types_flag = True
 
 # start simulation
-<<<<<<< HEAD
-output = sim.start(start_new_process=True)
-=======
 sim.run(start_new_process=True)
->>>>>>> 2444b71b
 
 # print results at the end
 stat = sim.output.get_actor("Stats")
