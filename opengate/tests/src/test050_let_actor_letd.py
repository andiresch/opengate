--- conflicted
+++ resolved
@@ -2,7 +2,6 @@
 # -*- coding: utf-8 -*-
 
 from scipy.spatial.transform import Rotation
-
 import opengate as gate
 from opengate.tests import utility
 
@@ -16,19 +15,12 @@
     sim = gate.Simulation()
 
     # main options
-<<<<<<< HEAD
     ui = sim.user_info
     ui.g4_verbose = False
     ui.g4_verbose_level = 1
     ui.visu = False
     ui.random_seed = 12345678910
     ui.number_of_threads = 2
-=======
-    sim.g4_verbose = False
-    sim.g4_verbose_level = 1
-    sim.visu = False
-    sim.random_seed = 12345678910
->>>>>>> d5b76acc
 
     numPartSimTest = 40000 / ui.number_of_threads
     numPartSimRef = 1e5
@@ -63,14 +55,8 @@
     phantom_off.color = [0, 0, 1, 1]
 
     # physics
-<<<<<<< HEAD
-    p = sim.get_physics_user_info()
-    p.physics_list_name = "QGSP_BIC_EMZ"
-    # sim.set_cut("world", "all", 1000 * km)
-=======
     sim.physics_manager.physics_list_name = "QGSP_BIC_EMZ"
     # sim.physics_manager.set_production_cut("world", "all", 1000 * km)
->>>>>>> d5b76acc
     # FIXME need SetMaxStepSizeInRegion ActivateStepLimiter
     # now avialable
     # e.g.
