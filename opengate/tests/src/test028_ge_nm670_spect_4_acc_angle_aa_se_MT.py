--- conflicted
+++ resolved
@@ -17,11 +17,7 @@
 )
 
 # go
-<<<<<<< HEAD
-output = sim.start(start_new_process=True)
-=======
 sim.run()
->>>>>>> 2444b71b
 
 # check
 is_ok = compare_result(sim.output, proj, "test028_aa_skip_events.png", sum_tolerance=17)
