#!/usr/bin/env python3
# -*- coding: utf-8 -*-

from test037_pet_hits_singles_helpers import *

paths = gate.get_default_test_paths(__file__, "gate_test037_pet")

"""
This test considers a PET system (Vereos Philips), with NEMA NECR linear fantom and source (F18).
The digitizer is simplified to:
    1) hits collection
    2) singles are obtained with one simple adder (EnergyWeightedCentroidPosition)

Note that this is not a correct digitizer (no blurring, no noise, no dead-time, etc).

Hits are recorded into the crystal volumes (repeated 23,040 times).
Singles are created by grouping hits from the same event, in the same crystal.

The output is a root file composed of two trees 'Hits' and 'Singles'.
Both are compared to an equivalent legacy Gate simulation.

Salvadori J, Labour J, Odille F, Marie PY, Badel JN, Imbert L, Sarrut D.
Monte Carlo simulation of digital photon counting PET.
EJNMMI Phys. 2020 Apr 25;7(1):23.
doi: 10.1186/s40658-020-00288-w

"""

# create the simulation
sim = gate.Simulation()
crystal = create_pet_simulation(sim, paths)
add_digitizer(sim, paths, "1", crystal)

# timing
sec = gate.g4_units("second")
sim.run_timing_intervals = [[0, 0.00005 * sec]]

# start simulation
output = sim.start()

# print results
stats = output.get_actor("Stats")
print(stats)

# ----------------------------------------------------------------------------------------------------------

# check stats
print()
gate.warning(f"Check stats")
p = paths.gate / "output"
stats_ref = gate.read_stat_file(p / "stats1.txt")
<<<<<<< HEAD
is_ok = gate.assert_stats(stats, stats_ref, 0.026)
=======
is_ok = gate.assert_stats(stats, stats_ref, 0.028)
>>>>>>> 949d4866

# check root hits
hc = output.get_actor("Hits").user_info
f = p / "output1.root"
is_ok = check_root_hits(paths, 1, f, hc.output) and is_ok

# check root singles
sc = output.get_actor("Singles").user_info
is_ok = check_root_singles(paths, 1, f, sc.output) and is_ok

gate.test_ok(is_ok)<|MERGE_RESOLUTION|>--- conflicted
+++ resolved
@@ -49,11 +49,7 @@
 gate.warning(f"Check stats")
 p = paths.gate / "output"
 stats_ref = gate.read_stat_file(p / "stats1.txt")
-<<<<<<< HEAD
-is_ok = gate.assert_stats(stats, stats_ref, 0.026)
-=======
 is_ok = gate.assert_stats(stats, stats_ref, 0.028)
->>>>>>> 949d4866
 
 # check root hits
 hc = output.get_actor("Hits").user_info
