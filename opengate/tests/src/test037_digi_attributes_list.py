--- conflicted
+++ resolved
@@ -20,13 +20,8 @@
         att = am.GetDigiAttributeByName(a)
         print(att.GetDigiAttributeName(), att.GetDigiAttributeType())
 
-<<<<<<< HEAD
-n = 42
-is_ok = len(nlist) == n
-=======
-    n = 41
+    n = 42
     is_ok = len(nlist) == n
->>>>>>> 1dcc99d7
 
     gate.print_test(is_ok, f"Done for {n} attributes.")
 
