#!/usr/bin/env python3
# -*- coding: utf-8 -*-

from test029_volume_time_rotation_helpers import *

<<<<<<< HEAD
paths = gate.get_default_test_paths(__file__, "gate_test029_volume_time_rotation")

# create the main simulation object
sim = gate.Simulation()

# create sim without AA
create_simulation(sim, False)

# initialize & start
output = sim.start(start_new_process=True)

"""
# use to create the (fake) reference for test029_volume_time_rotation_2.py
import itk
scaling = 0.90
img = itk.imread(str(paths.output_ref / "proj029.mhd"))
arr = itk.array_view_from_image(img)
arr *= scaling
itk.imwrite(img, str(paths.output_ref / "proj029_scaled.mhd"))
"""

# -------------------------
gate.warning("Compare stats")
stats = gate.read_stat_file(paths.output / "stats029.txt")
print(stats)
stats_ref = gate.read_stat_file(paths.output_ref / "stats029.txt")
print(
    f"Number of steps was {stats.counts.step_count}, forced to the same value (because of angle acceptance). "
)
stats.counts.step_count = stats_ref.counts.step_count  # force to id
is_ok = gate.assert_stats(stats, stats_ref, tolerance=0.01)
print(is_ok)

gate.warning("Compare images")
# read image and force change the offset to be similar to old Gate
is_ok = (
    gate.assert_images(
        paths.output_ref / "proj029.mhd",
        paths.output / "proj029.mhd",
        stats,
        tolerance=47,
        ignore_value=0,
        axis="x",
        sum_tolerance=0.5,
=======
if __name__ == "__main__":
    paths = gate.get_default_test_paths(
        __file__, "gate_test029_volume_time_rotation", "test029"
>>>>>>> 1dcc99d7
    )

    # create the main simulation object
    sim = gate.Simulation()

    # create sim without AA
    create_simulation(sim, False)

    # initialize & start
    output = sim.start(True)

    # -------------------------
    gate.warning("Compare stats")
    stats = output.get_actor("Stats")
    print(stats)
    stats_ref = gate.read_stat_file(paths.output_ref / "stats029.txt")
    print(
        f"Number of steps was {stats.counts.step_count}, forced to the same value (because of angle acceptance). "
    )
    stats.counts.step_count = stats_ref.counts.step_count  # force to id
    is_ok = gate.assert_stats(stats, stats_ref, tolerance=0.02)
    print(is_ok)

    gate.warning("Compare images")
    # read image and force change the offset to be similar to old Gate
    is_ok = (
        gate.assert_images(
            paths.output_ref / "proj029.mhd",
            paths.output / "proj029.mhd",
            stats,
            tolerance=59,
            ignore_value=0,
            axis="x",
            sum_tolerance=2,
        )
        and is_ok
    )
    print(is_ok)

    gate.test_ok(is_ok)<|MERGE_RESOLUTION|>--- conflicted
+++ resolved
@@ -3,56 +3,9 @@
 
 from test029_volume_time_rotation_helpers import *
 
-<<<<<<< HEAD
-paths = gate.get_default_test_paths(__file__, "gate_test029_volume_time_rotation")
-
-# create the main simulation object
-sim = gate.Simulation()
-
-# create sim without AA
-create_simulation(sim, False)
-
-# initialize & start
-output = sim.start(start_new_process=True)
-
-"""
-# use to create the (fake) reference for test029_volume_time_rotation_2.py
-import itk
-scaling = 0.90
-img = itk.imread(str(paths.output_ref / "proj029.mhd"))
-arr = itk.array_view_from_image(img)
-arr *= scaling
-itk.imwrite(img, str(paths.output_ref / "proj029_scaled.mhd"))
-"""
-
-# -------------------------
-gate.warning("Compare stats")
-stats = gate.read_stat_file(paths.output / "stats029.txt")
-print(stats)
-stats_ref = gate.read_stat_file(paths.output_ref / "stats029.txt")
-print(
-    f"Number of steps was {stats.counts.step_count}, forced to the same value (because of angle acceptance). "
-)
-stats.counts.step_count = stats_ref.counts.step_count  # force to id
-is_ok = gate.assert_stats(stats, stats_ref, tolerance=0.01)
-print(is_ok)
-
-gate.warning("Compare images")
-# read image and force change the offset to be similar to old Gate
-is_ok = (
-    gate.assert_images(
-        paths.output_ref / "proj029.mhd",
-        paths.output / "proj029.mhd",
-        stats,
-        tolerance=47,
-        ignore_value=0,
-        axis="x",
-        sum_tolerance=0.5,
-=======
 if __name__ == "__main__":
     paths = gate.get_default_test_paths(
         __file__, "gate_test029_volume_time_rotation", "test029"
->>>>>>> 1dcc99d7
     )
 
     # create the main simulation object
@@ -62,7 +15,7 @@
     create_simulation(sim, False)
 
     # initialize & start
-    output = sim.start(True)
+    output = sim.run(start_new_process=True)
 
     # -------------------------
     gate.warning("Compare stats")
