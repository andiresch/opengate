--- conflicted
+++ resolved
@@ -127,15 +127,9 @@
     print(f"Reference tree: Hits       n={hits1_n}")
     print(f"Current tree:   Efficiency n={hits2_n}")
     print(f"Digitizer efficiency = {ea.efficiency}")
-<<<<<<< HEAD
-    n_tol = 1.0
+    n_tol = 1.1
     diff = utility.rel_diff(float(hits1_n * ea.efficiency), float(hits2_n))
     is_ok = utility.print_test(
-=======
-    n_tol = 1.1
-    diff = gate.rel_diff(float(hits1_n * ea.efficiency), float(hits2_n))
-    is_ok = gate.print_test(
->>>>>>> 71f813ec
         np.fabs(diff) < n_tol,
         f"Difference: {ea.efficiency}*{hits1_n} {hits2_n} {diff:.2f}% (tol = {n_tol:.2f})",
     )
