#!/usr/bin/env python3
# -*- coding: utf-8 -*-

import uproot
import matplotlib.pyplot as plt
import opengate as gate
import opengate.contrib.phantoms.nemaiec as gate_iec
from opengate.tests import utility

if __name__ == "__main__":
    paths = utility.get_default_test_paths(__file__, "", output_folder="test058")

    # create the simulation
    sim = gate.Simulation()
    simu_name = "main0_orientation"

    # options
    sim.number_of_threads = 1
    sim.visu = False
    sim.visu_type = "vrml"
    sim.check_volumes_overlap = True
    sim.random_seed = 321654
    sim.output_dir = paths.output

    # units
    m = gate.g4_units.m
    keV = gate.g4_units.keV
    cm = gate.g4_units.cm
    cm3 = gate.g4_units.cm3
    Bq = gate.g4_units.Bq
    BqmL = Bq / cm3

    # world size
    sim.world.size = [0.4 * m, 0.4 * m, 0.4 * m]

    # add IEC phantom
    iec1 = gate_iec.add_iec_phantom(sim, name="iec", check_overlap=True)

    # bg source
    s = gate_iec.add_background_source(sim, "iec", "bg", 100 * BqmL, True)
    s.particle = "gamma"
    s.energy.type = "mono"
    s.energy.mono = 10 * keV

    # spheres source
    sources = gate_iec.add_spheres_sources(
        sim, "iec", "spheres", "all", [100 * BqmL] * 6, True
    )
    for s in sources:
        s.particle = "e-"
        s.energy.type = "mono"
        s.energy.mono = 1 * keV

    # phys
    sim.physics_manager.set_production_cut("world", "all", 100 * m)

    # stats
    stats = sim.add_actor("SimulationStatisticsActor", "stats")

    # phsp
    phsp_bg = sim.add_actor("PhaseSpaceActor", "phsp_bg")
    phsp_bg.attributes = ["EventPosition"]
<<<<<<< HEAD
    phsp_bg.output_filename = "iec_bg.root"
=======
    phsp_bg.output = paths.output / "iec_bg.root"
    phsp_bg.steps_to_store = "first"
>>>>>>> 6824377b
    f = sim.add_filter("ParticleFilter", "g")
    f.particle = "gamma"
    f.policy = "keep"
    phsp_bg.filters.append(f)

    phsp_sph = sim.add_actor("PhaseSpaceActor", "phsp_sph")
    phsp_sph.attributes = ["EventPosition"]
<<<<<<< HEAD
    phsp_sph.output_filename = "iec_spheres.root"
=======
    phsp_sph.output = paths.output / "iec_spheres.root"
    phsp_sph.steps_to_store = "exiting first"
>>>>>>> 6824377b
    f = sim.add_filter("ParticleFilter", "electron")
    f.particle = "e-"
    f.policy = "keep"
    phsp_sph.filters.append(f)
    print(phsp_sph)

    print(sim.filter_manager.available_filters)
    print(sim.filter_manager.dump())

    # run
    sim.run()

    # end
    print(stats)

    # read root bg
    root = uproot.open(phsp_bg.get_output_path())
    tree = root[root.keys()[0]]
    posx = tree["EventPosition_X"].array()
    posy = tree["EventPosition_Y"].array()
    posz = tree["EventPosition_Z"].array()

    # consider only points around the sphere's centers
    # index = (posz > 3.5 * cm) & (posz < 3.9 * cm)
    index = (posz > 2 * cm) & (posz < 3.5 * cm)
    posx = posx[index]
    posy = posy[index]

    f, ax = plt.subplots(1, 1, figsize=(15, 5))
    ax.scatter(posx, posy, s=1)
    plt.gca().set_aspect("equal")

    plt.tight_layout()
    file = paths.output / "test058_bg.pdf"
    plt.savefig(file, bbox_inches="tight", format="pdf")
    print(f"Output plot is {file}")

    # read root sph
    root = uproot.open(phsp_sph.get_output_path())
    tree = root[root.keys()[0]]
    posx = tree["EventPosition_X"].array()
    posy = tree["EventPosition_Y"].array()
    posz = tree["EventPosition_Z"].array()

    # consider only points around the sphere's centers
    # index = (posz > 3.5 * cm) & (posz < 3.9 * cm)
    index = (posz > 2 * cm) & (posz < 3.5 * cm)
    posx = posx[index]
    posy = posy[index]

    f, ax = plt.subplots(1, 1, figsize=(15, 5))
    ax.scatter(posx, posy, s=1)
    plt.gca().set_aspect("equal")

    plt.tight_layout()
    file = paths.output / "test058_spheres.pdf"
    plt.savefig(file, bbox_inches="tight", format="pdf")
    print(f"Output plot is {file}")

    # ref root
    ref_root_file = paths.output_ref / "iec_bg.root"
    k = ["EventPosition_X", "EventPosition_Y", "EventPosition_Z"]
    is_ok = utility.compare_root3(
        ref_root_file,
        phsp_bg.get_output_path(),
        "phsp_bg",
        "phsp_bg",
        k,
        k,
        [0.2] * len(k),
        [1] * len(k),
        [1] * len(k),
        paths.output / "test058_bg.png",
    )

    # ref root
    print()
    ref_root_file = paths.output_ref / "iec_spheres.root"
    k = ["EventPosition_X", "EventPosition_Y", "EventPosition_Z"]
    is_ok = (
        utility.compare_root3(
            ref_root_file,
            phsp_sph.get_output_path(),
            "phsp_sph",
            "phsp_sph",
            k,
            k,
            [1.5] * len(k),
            [1] * len(k),
            [1] * len(k),
            paths.output / "test058_spheres.png",
        )
        and is_ok
    )

    utility.test_ok(is_ok)<|MERGE_RESOLUTION|>--- conflicted
+++ resolved
@@ -6,6 +6,7 @@
 import opengate as gate
 import opengate.contrib.phantoms.nemaiec as gate_iec
 from opengate.tests import utility
+
 
 if __name__ == "__main__":
     paths = utility.get_default_test_paths(__file__, "", output_folder="test058")
@@ -60,28 +61,20 @@
     # phsp
     phsp_bg = sim.add_actor("PhaseSpaceActor", "phsp_bg")
     phsp_bg.attributes = ["EventPosition"]
-<<<<<<< HEAD
     phsp_bg.output_filename = "iec_bg.root"
-=======
-    phsp_bg.output = paths.output / "iec_bg.root"
     phsp_bg.steps_to_store = "first"
->>>>>>> 6824377b
     f = sim.add_filter("ParticleFilter", "g")
     f.particle = "gamma"
-    f.policy = "keep"
+    f.policy = "accept"
     phsp_bg.filters.append(f)
 
     phsp_sph = sim.add_actor("PhaseSpaceActor", "phsp_sph")
     phsp_sph.attributes = ["EventPosition"]
-<<<<<<< HEAD
     phsp_sph.output_filename = "iec_spheres.root"
-=======
-    phsp_sph.output = paths.output / "iec_spheres.root"
     phsp_sph.steps_to_store = "exiting first"
->>>>>>> 6824377b
     f = sim.add_filter("ParticleFilter", "electron")
     f.particle = "e-"
-    f.policy = "keep"
+    f.policy = "accept"
     phsp_sph.filters.append(f)
     print(phsp_sph)
 
