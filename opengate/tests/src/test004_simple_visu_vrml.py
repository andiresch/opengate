#!/usr/bin/env python3
# -*- coding: utf-8 -*-

import opengate as gate
import opengate.tests.utility as utility

if __name__ == "__main__":
    paths = utility.get_default_test_paths(
        __file__, "gate_test004_simulation_stats_actor"
    )

    # create the simulation
    sim = gate.Simulation()

    # main options
    ui = sim.user_info
    ui.g4_verbose = False
    ui.g4_verbose_level = 1
    ui.visu = True
    ui.visu_type = "vrml"
    ui.visu_verbose = False
    ui.number_of_threads = 1
    ui.random_engine = "MersenneTwister"
    ui.random_seed = "auto"

    # set the world size like in the Gate macro
    m = gate.g4_units.m
    world = sim.world
    world.size = [3 * m, 3 * m, 3 * m]

    # add a simple waterbox volume
    waterbox = sim.add_volume("Box", "Waterbox")
    cm = gate.g4_units.cm
    waterbox.size = [40 * cm, 40 * cm, 40 * cm]
    waterbox.translation = [0 * cm, 0 * cm, 25 * cm]
    waterbox.material = "G4_WATER"

    # default source for tests
    keV = gate.g4_units.keV
    mm = gate.g4_units.mm
    Bq = gate.g4_units.Bq
    source = sim.add_source("GenericSource", "Default")
    source.particle = "gamma"
    source.energy.mono = 80 * keV
    source.direction.type = "momentum"
    source.direction.momentum = [0, 0, 1]
    # source.activity = 200000 * Bq
    source.activity = 200 * Bq

    # runs
    sec = gate.g4_units.second
    sim.run_timing_intervals = [[0, 0.5 * sec], [0.5 * sec, 1.0 * sec]]

    # add stat actor
    sim.add_actor("SimulationStatisticsActor", "Stats")

    # start simulation
<<<<<<< HEAD
    # sim.apply_g4_command("/run/verbose 1")
    sim.run()

    stats = sim.output.get_actor("Stats")
    stats.counts.run_count = 1

    # gate_test4_simulation_stats_actor
    # Gate mac/main.mac
    stats_ref = utility.read_stat_file(paths.gate_output / "stat.txt")
    # is_ok = utility.assert_stats(stats, stats_ref, tolerance=0.03)

    # utility.test_ok(is_ok)

    try:
        import pyvista
    except:
        print(
            "The module pyvista is not installed to be able to visualize vrml files. Execute:"
        )
        print("pip install pyvista")
    pl = pyvista.Plotter()
    pl.import_vrml(ui.visu_filename)
    axes = pyvista.Axes()
    axes.axes_actor.total_length = 1000  # mm
    axes.axes_actor.shaft_type = axes.axes_actor.ShaftType.CYLINDER
    axes.axes_actor.cylinder_radius = 0.01
    axes.axes_actor.x_axis_shaft_properties.color = (1, 0, 0)
    axes.axes_actor.x_axis_tip_properties.color = (1, 0, 0)
    axes.axes_actor.y_axis_shaft_properties.color = (0, 1, 0)
    axes.axes_actor.y_axis_tip_properties.color = (0, 1, 0)
    axes.axes_actor.z_axis_shaft_properties.color = (0, 0, 1)
    axes.axes_actor.z_axis_tip_properties.color = (0, 0, 1)
    pl.add_actor(axes.axes_actor)
    # pl.add_axes_at_origin()
    pl.show()
=======
    sim.run()
>>>>>>> 71f813ec
<|MERGE_RESOLUTION|>--- conflicted
+++ resolved
@@ -55,42 +55,4 @@
     sim.add_actor("SimulationStatisticsActor", "Stats")
 
     # start simulation
-<<<<<<< HEAD
-    # sim.apply_g4_command("/run/verbose 1")
-    sim.run()
-
-    stats = sim.output.get_actor("Stats")
-    stats.counts.run_count = 1
-
-    # gate_test4_simulation_stats_actor
-    # Gate mac/main.mac
-    stats_ref = utility.read_stat_file(paths.gate_output / "stat.txt")
-    # is_ok = utility.assert_stats(stats, stats_ref, tolerance=0.03)
-
-    # utility.test_ok(is_ok)
-
-    try:
-        import pyvista
-    except:
-        print(
-            "The module pyvista is not installed to be able to visualize vrml files. Execute:"
-        )
-        print("pip install pyvista")
-    pl = pyvista.Plotter()
-    pl.import_vrml(ui.visu_filename)
-    axes = pyvista.Axes()
-    axes.axes_actor.total_length = 1000  # mm
-    axes.axes_actor.shaft_type = axes.axes_actor.ShaftType.CYLINDER
-    axes.axes_actor.cylinder_radius = 0.01
-    axes.axes_actor.x_axis_shaft_properties.color = (1, 0, 0)
-    axes.axes_actor.x_axis_tip_properties.color = (1, 0, 0)
-    axes.axes_actor.y_axis_shaft_properties.color = (0, 1, 0)
-    axes.axes_actor.y_axis_tip_properties.color = (0, 1, 0)
-    axes.axes_actor.z_axis_shaft_properties.color = (0, 0, 1)
-    axes.axes_actor.z_axis_tip_properties.color = (0, 0, 1)
-    pl.add_actor(axes.axes_actor)
-    # pl.add_axes_at_origin()
-    pl.show()
-=======
-    sim.run()
->>>>>>> 71f813ec
+    sim.run()