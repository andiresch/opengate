--- conflicted
+++ resolved
@@ -7,18 +7,11 @@
 import pathlib
 
 if __name__ == "__main__":
-<<<<<<< HEAD
-    paths = utility.get_default_test_paths(__file__, "gate_test008_dose_actor")
-    output_path = paths.output
-    data_path = paths.data
-    ref_path = paths.gate_output
-=======
     current_path = pathlib.Path(__file__).parent.resolve()
     data_path = current_path / ".." / "data"
     ref_path = (
         current_path / ".." / "data" / "gate" / "gate_test008_dose_actor" / "output"
     )
->>>>>>> d5b76acc
 
     # create the simulation
     sim = gate.Simulation()
@@ -82,11 +75,7 @@
 
     # add dose actor
     dose = sim.add_actor("DoseActor", "dose")
-<<<<<<< HEAD
-    dose.output = output_path / "test008.mhd"
-=======
-    dose.output = "test008-edep.mhd"
->>>>>>> d5b76acc
+    dose.output = "test008.mhd"
     dose.mother = "waterbox"
     dose.size = [99, 99, 99]
     mm = gate.g4_units.mm
@@ -117,11 +106,7 @@
     is_ok = (
         utility.assert_images(
             ref_path / "output-Edep.mhd",
-<<<<<<< HEAD
-            output_path / dose.user_info.output,
-=======
-            sim.output_dir / "test008-edep.mhd",
->>>>>>> d5b76acc
+            sim.output_dir / dose.user_info.output,
             stat,
             tolerance=13,
             ignore_value=0,
@@ -134,11 +119,7 @@
     is_ok = (
         utility.assert_images(
             ref_path / "output-Edep-Uncertainty.mhd",
-<<<<<<< HEAD
-            output_path / dose.user_info.output_uncertainty,
-=======
-            sim.output_dir / "test008-edep_uncertainty.mhd",
->>>>>>> d5b76acc
+            sim.output_dir / dose.user_info.output_uncertainty,
             stat,
             tolerance=30,
             ignore_value=1,
