--- conflicted
+++ resolved
@@ -75,12 +75,8 @@
     att_filter.attribute = "GlobalTime"
     att_filter.value_min = 20 * sec
     att_filter.value_max = 70 * sec
-<<<<<<< HEAD
-    att_filter.policy = "discard"
+    att_filter.policy = "reject"
     print(att_filter)
-=======
-    att_filter.policy = "reject"
->>>>>>> 6824377b
     ka.filters.append(att_filter)
 
     # kill according to energy
@@ -168,7 +164,7 @@
     is_ok = (
         utility.compare_root3(
             paths.output_ref / f"test023_filters_attribute.root",
-            phsp1.get_output_path(),
+            phsp1.output,
             "phsp2",
             "phsp2",
             keys1=phsp1.attributes,
