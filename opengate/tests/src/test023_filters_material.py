--- conflicted
+++ resolved
@@ -75,11 +75,7 @@
 sim.physics_manager.global_production_cuts.all = 0.1 * mm
 
 # start simulation
-<<<<<<< HEAD
-output = sim.start(start_new_process=True)
-=======
 sim.run(start_new_process=True)
->>>>>>> 2444b71b
 
 # print results at the end
 stat = sim.output.get_actor("Stats")
