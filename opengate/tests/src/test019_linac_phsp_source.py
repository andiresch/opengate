--- conflicted
+++ resolved
@@ -4,231 +4,14 @@
 from test019_linac_phsp_helpers import *
 
 if __name__ == "__main__":
-<<<<<<< HEAD
-    paths = gate.get_default_test_paths(
-        __file__, "gate_test019_linac_phsp", output_folder="test019"
-    )
-
-    # This test need the output of test019_linac_phsp.py
-    # If the output of test019_linac_phsp.py does not exist (eg: random test), create it
-    if not os.path.isfile(paths.output / "test019_hits.root"):
-        print("---------- Begin of test019_linac_phsp.py ----------")
-        subprocess.call(["python", paths.current / "test019_linac_phsp.py"])
-        print("----------- End of test019_linac_phsp.py -----------")
-
-    # create the simulation
-    sim = gate.Simulation()
-
-    # main options
-    ui = sim.user_info
-    ui.g4_verbose = False
-    # ui.visu = True
-    ui.visu_type = "vrml"
-    ui.check_volumes_overlap = False
-    # ui.running_verbose_level = gate.EVENT
-    ui.number_of_threads = 1
-    ui.random_seed = "auto"
-
-    # units
-    m = gate.g4_units("m")
-    mm = gate.g4_units("mm")
-    cm = gate.g4_units("cm")
-    nm = gate.g4_units("nm")
-    Bq = gate.g4_units("Bq")
-    MeV = gate.g4_units("MeV")
-
-    #  adapt world size
-    world = sim.world
-    world.size = [1 * m, 1 * m, 1 * m]
-
-    # virtual plane for phase space
-    plane = sim.add_volume("Tubs", "phase_space_plane")
-    plane.material = "G4_AIR"
-    plane.rmin = 0
-    plane.rmax = 70 * mm
-    plane.dz = 1 * nm  # half height
-    plane.rotation = Rotation.from_euler("xy", [180, 30], degrees=True).as_matrix()
-    plane.translation = [-5 * mm, 20 * mm, 33 * mm]
-    plane.color = [1, 0, 0, 1]  # red
-
-    plane2 = sim.add_volume("Tubs", "phase_space_plane2")
-    plane2.material = "G4_AIR"
-    plane2.rmin = 0
-    plane2.rmax = 70 * mm
-    plane2.dz = 1 * nm  # half height
-    plane2.translation = [0 * mm, 0 * mm, -300.001 * mm]
-    plane2.color = [1, 0, 0, 1]  # red
-
-    # phsp source
-    source = sim.add_source("PhaseSpaceSource", "phsp_source_local")
-    source.mother = plane.name
-    source.phsp_file = paths.output / "test019_hits.root"
-    source.position_key = "PrePositionLocal"
-    source.direction_key = "PreDirectionLocal"
-    source.global_flag = False
-    source.particle = "gamma"
-    source.batch_size = 4000
-    source.n = 20000 / ui.number_of_threads
-
-    # phsp source
-    source = sim.add_source("PhaseSpaceSource", "phsp_source_global")
-    source.mother = world.name
-    source.phsp_file = paths.output / "test019_hits.root"
-    source.position_key = "PrePosition"
-    source.direction_key = "PreDirection"
-    source.global_flag = True
-    source.particle = "gamma"
-    source.batch_size = 3000
-    source.n = 20000 / ui.number_of_threads
-
-    # add stat actor
-    s = sim.add_actor("SimulationStatisticsActor", "Stats")
-    s.track_types_flag = True
-
-    # PhaseSpace Actor
-    ta1 = sim.add_actor("PhaseSpaceActor", "PhaseSpace1")
-    ta1.mother = plane.name
-    ta1.attributes = [
-        "KineticEnergy",
-        "Weight",
-        "PostPosition",
-        "PrePosition",
-        "PrePositionLocal",
-        "ParticleName",
-        "PreDirection",
-        "PreDirectionLocal",
-        "PostDirection",
-        "TimeFromBeginOfEvent",
-        "GlobalTime",
-        "LocalTime",
-        "EventPosition",
-    ]
-    ta1.output = paths.output / "test019_hits_phsp_source_local.root"
-    ta1.debug = False
-    f = sim.add_filter("ParticleFilter", "f")
-    f.particle = "gamma"
-    ta1.filters.append(f)
-
-    # PhaseSpace Actor
-    ta2 = sim.add_actor("PhaseSpaceActor", "PhaseSpace2")
-    ta2.mother = plane2.name
-    ta2.attributes = [
-        "KineticEnergy",
-        "Weight",
-        "PostPosition",
-        "PrePosition",
-        "PrePositionLocal",
-        "ParticleName",
-        "PreDirection",
-        "PreDirectionLocal",
-        "PostDirection",
-        "TimeFromBeginOfEvent",
-        "GlobalTime",
-        "LocalTime",
-        "EventPosition",
-    ]
-    ta2.output = paths.output / "test019_hits_phsp_source_global.root"
-    ta2.debug = False
-    f = sim.add_filter("ParticleFilter", "f")
-    f.particle = "gamma"
-    ta2.filters.append(f)
-
-    # phys
-    p = sim.get_physics_user_info()
-    p.physics_list_name = "G4EmStandardPhysics_option4"
-    p.enable_decay = False
-    sim.physics_manager.global_production_cuts.gamma = 1 * mm
-    sim.physics_manager.global_production_cuts.electron = 1 * mm
-    sim.physics_manager.global_production_cuts.positron = 1 * mm
-=======
     # create sim
     sim = gate.Simulation()
     create_simu_test019_phsp_source(sim)
->>>>>>> d1370fd0
 
     # start simulation
     output = sim.start()
 
-<<<<<<< HEAD
-    # print results
-    stats = output.get_actor("Stats")
-    print(stats)
-
-    # print source phsp info
-    s1 = output.get_source("phsp_source_local").particle_generator
-    print(f"Source local :  {s1.num_entries} elements, {s1.cycle_count} cycle")
-    s2 = output.get_source("phsp_source_global").particle_generator
-    print(f"Source global : {s2.num_entries} elements, {s2.cycle_count} cycle")
-
-    # --------------------------------------------------------------
-    # Test LOCAL position
-    print()
-    print("Test GLOBAL position")
-    fn1 = paths.output / "test019_hits.root"
-    fn2 = ta1.output
-    print("Reference gate tree : ", fn1)
-    print("Checked Tree : ", fn2)
-    data_ref, keys_ref, _ = phsp.load(fn1)
-    data, keys, _ = phsp.load(fn2, "PhaseSpace1")
-
-    keys1 = [
-        "PrePositionLocal_X",
-        "PrePositionLocal_Y",
-        "PrePositionLocal_Z",
-        "KineticEnergy",
-        "Weight",
-    ]
-    keys2 = keys1
-    tols = [0.3] * len(keys1)
-    scalings = [1.0] * len(keys1)
-    is_ok = gate.compare_trees(
-        data_ref, keys_ref, data, keys, keys1, keys2, tols, scalings, scalings, True
-    )
-
-    # figure
-    plt.suptitle(f"Values: {len(data_ref)} vs {len(data)}")
-    # plt.show()
-    fn = paths.output / "test019_source_local.png"
-    plt.savefig(fn)
-    print(f"Figure in {fn}")
-
-    # --------------------------------------------------------------
-    # Test GLOBAL position
-    print()
-    print("Test GLOBAL position")
-    fn1 = paths.output / "test019_hits.root"
-    fn2 = ta2.output
-    print("Reference gate tree : ", fn1)
-    print("Checked Tree : ", fn2)
-    data_ref, keys_ref, _ = phsp.load(fn1)
-    data, keys, _ = phsp.load(fn2, "PhaseSpace2")
-
-    keys1 = [
-        "PrePosition_X",
-        "PrePosition_Y",
-        "PrePosition_Z",
-        "KineticEnergy",
-        "Weight",
-    ]
-    keys2 = keys1
-    tols = [0.3] * len(keys1)
-    scalings = [1.0] * len(keys1)
-    is_ok = (
-        gate.compare_trees(
-            data_ref, keys_ref, data, keys, keys1, keys2, tols, scalings, scalings, True
-        )
-        and is_ok
-    )
-
-    # figure
-    plt.suptitle(f"Values: {len(data_ref)} vs {len(data)}")
-    # plt.show()
-    fn = paths.output / "test019_source_global.png"
-    plt.savefig(fn)
-    print(f"Figure in {fn}")
-=======
     # analyse
     is_ok = analyse_test019_phsp_source(sim)
 
-    gate.test_ok(is_ok)
->>>>>>> d1370fd0
+    gate.test_ok(is_ok)