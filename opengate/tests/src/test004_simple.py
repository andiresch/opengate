#!/usr/bin/env python3
# -*- coding: utf-8 -*-

from opengate.userhooks import check_production_cuts
from opengate.tests.utility import (
    get_default_test_paths,
    read_stat_file,
    assert_stats,
    test_ok,
)
from opengate.utility import g4_units
from opengate.logger import LOG_DEBUG, LOG_RUN
from opengate.managers import Simulation

if __name__ == "__main__":
    """
    The following line is only used for tests, it store the paths where the
    reference data are stored.
    """
    paths = get_default_test_paths(__file__, "gate_test004_simulation_stats_actor")

    """
    Create a simulation object. The class is 'gate.Simulation'.
    The single object that will contain all parameters of the
    simulation is called 'sim' here.
    """
    sim = Simulation()

    """
    Main global options.
    The 'sim' object contains a structure called 'user_info' that gather all global options.
    - For example here, the verbosity is set (verbosity means texts that are displayed during
    the simulation run, mostly for debug)
    - 'visu', if ON, display a windows with a QT view of the scene.
    - random_engine and random_seed control the pseudo random engine. We recommend MersenneTwister.
      A seed can be specified, e.g. 123456, for reproducible simulation. Or you can use 'auto', an random seed
      will be generated.
    """
<<<<<<< HEAD
    ui = sim.user_info
    ui.verbose_level = LOG_DEBUG
    ui.running_verbose_level = LOG_RUN
    ui.g4_verbose = False
    ui.g4_verbose_level = 1
    ui.visu = False
    ui.random_engine = "MersenneTwister"
    ui.random_seed = "auto"
    print(ui)
=======
    sim.verbose_level = DEBUG
    sim.running_verbose_level = RUN
    sim.g4_verbose = False
    sim.g4_verbose_level = 1
    sim.visu = False
    sim.random_engine = "MersenneTwister"
    sim.random_seed = "auto"
    print(sim)
>>>>>>> 99babdf1

    """
    Units. Get some default units from G4. To define a value with a unit, e.g. do:
    x = 123 * cm
    """
    m = g4_units.m
    cm = g4_units.cm
    keV = g4_units.keV
    mm = g4_units.mm
    um = g4_units.um
    Bq = g4_units.Bq

    """
    Set the world size (like in the Gate macro). World is the only volume created by default.
    It is described by a dict-like structure, accessible by sim.world.
    The size is set here, as a 3D vector. Default material is G4_AIR.
    """
    world = sim.world
    world.size = [3 * m, 3 * m, 3 * m]
    world.material = "G4_AIR"

    """
    A simple waterbox volume is created. It is inserted into the simulation with 'add_volume'.
    This function return a dict-like structure (called 'waterbox' here) with various parameters
    (size, position in the world, material). Note that, like in Geant4, the coordinate system
    of all volumes is the one of the mother volume (here the world).
    """
    waterbox = sim.add_volume("Box", "Waterbox")
    waterbox.size = [40 * cm, 40 * cm, 40 * cm]
    waterbox.translation = [0 * cm, 0 * cm, 25 * cm]
    waterbox.material = "G4_WATER"

    """
    The physic list by default is 'QGSP_BERT_EMV' (see Geant4 doc).
    """
    sim.physics_manager.physics_list_name = "QGSP_BERT_EMV"
    global_cut = 700 * um
    sim.physics_manager.global_production_cuts.gamma = global_cut
    sim.physics_manager.global_production_cuts.electron = global_cut
    sim.physics_manager.global_production_cuts.positron = global_cut
    sim.physics_manager.global_production_cuts.proton = global_cut

    """
    Create a source, called 'Default'. The type of the source is 'Generic'.
    Several parameters (particle, energy, direction etc) are available in the
    dict-like structure.
    """
    source = sim.add_source("GenericSource", "Default")
    source.particle = "gamma"
    source.energy.mono = 80 * keV
    source.direction.type = "momentum"
    source.direction.momentum = [0, 0, 1]
    source.n = 200000

    """
    Add a single scorer (called 'actor'), of type 'SimulationStatisticsActor'.
    This simple scorer store the number or Run/Events/Track/Steps of the simulation.
    We recommend to always add such actor.
    The flag 'track_types_flag' gives more detailed results about the tracks (particle type)
    """ ""
    stats = sim.add_actor("SimulationStatisticsActor", "Stats")
    stats.track_types_flag = True

    """
    Start the simulation ! You can relax and drink coffee.
    (The commented line indicates how to indicate to Geant4 to verbose during the simulation,
    if the flag sim.g4_verbose is True).
    """
    # sim.apply_g4_command("/run/verbose 1")
    sim.user_hook_after_init = check_production_cuts
    sim.run()

    """
    Now the simulation is terminated. The results are retrieved and can be displayed.
    """
    stats = sim.output.get_actor("Stats")
    print(stats)

    # Comparison with gate simulation
    # gate_test4_simulation_stats_actor
    # Gate mac/main.mac
    stats_ref = read_stat_file(paths.gate_output / "stat.txt")
    is_ok = assert_stats(stats, stats_ref, tolerance=0.01)

    test_ok(is_ok)<|MERGE_RESOLUTION|>--- conflicted
+++ resolved
@@ -9,7 +9,7 @@
     test_ok,
 )
 from opengate.utility import g4_units
-from opengate.logger import LOG_DEBUG, LOG_RUN
+from opengate.logger import DEBUG, RUN
 from opengate.managers import Simulation
 
 if __name__ == "__main__":
@@ -36,17 +36,6 @@
       A seed can be specified, e.g. 123456, for reproducible simulation. Or you can use 'auto', an random seed
       will be generated.
     """
-<<<<<<< HEAD
-    ui = sim.user_info
-    ui.verbose_level = LOG_DEBUG
-    ui.running_verbose_level = LOG_RUN
-    ui.g4_verbose = False
-    ui.g4_verbose_level = 1
-    ui.visu = False
-    ui.random_engine = "MersenneTwister"
-    ui.random_seed = "auto"
-    print(ui)
-=======
     sim.verbose_level = DEBUG
     sim.running_verbose_level = RUN
     sim.g4_verbose = False
@@ -55,7 +44,6 @@
     sim.random_engine = "MersenneTwister"
     sim.random_seed = "auto"
     print(sim)
->>>>>>> 99babdf1
 
     """
     Units. Get some default units from G4. To define a value with a unit, e.g. do:
