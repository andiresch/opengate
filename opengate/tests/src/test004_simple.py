#!/usr/bin/env python3
# -*- coding: utf-8 -*-

import opengate as gate
from opengate_core import G4RegionStore


def check_production_cuts(simulation_engine):
    """Function to be called by opengate after initialization
    of the simulation, i.e. when G4 volumes and regions exist.
    The purpose is to check whether Geant4 has properly set
    the production cuts in the specific region.

    The value max_step_size is stored in the attribute hook_log
    which can be accessed via the output of the simulation.

    """
    print(f"Entered hook")
    rs = G4RegionStore.GetInstance()
    print("Known regions are:")
    for i in range(rs.size()):
        print("*****")
        print(f"{rs.Get(i).GetName()}")
        reg = rs.Get(i)
        pcuts = reg.GetProductionCuts()
        if pcuts is not None:
            cut_proton = pcuts.GetProductionCut("proton")
            cut_positron = pcuts.GetProductionCut("e+")
            cut_electron = pcuts.GetProductionCut("e-")
            cut_gamma = pcuts.GetProductionCut("gamma")
            print("Cuts in this region:")
            print(f"gamma: {cut_gamma}")
            print(f"electron: {cut_electron}")
            print(f"proton: {cut_proton}")
            print(f"positron: {cut_positron}")
        else:
            print("Found no cuts in this region")


"""
The following line is only used for tests, it store the paths where the
reference data are stored.
"""
paths = gate.get_default_test_paths(__file__, "gate_test004_simulation_stats_actor")

"""
Create a simulation object. The class is 'gate.Simulation'.
The single object that will contain all parameters of the
simulation is called 'sim' here.
"""
sim = gate.Simulation()

"""
Main global options.
The 'sim' object contains a structure called 'user_info' that gather all global options.
- For example here, the verbosity is set (verbosity means texts that are displayed during
the simulation run, mostly for debug)
- 'visu', if ON, display a windows with a QT view of the scene.
- random_engine and random_seed control the pseudo random engine. We recommend MersenneTwister.
  A seed can be specified, e.g. 123456, for reproducible simulation. Or you can use 'auto', an random seed
  will be generated.
"""
ui = sim.user_info
ui.verbose_level = gate.DEBUG
ui.running_verbose_level = gate.RUN
ui.g4_verbose = False
ui.g4_verbose_level = 1
ui.visu = False
ui.random_engine = "MersenneTwister"
ui.random_seed = "auto"
print(ui)

"""
Units. Get some default units from G4. To define a value with a unit, e.g. do:
x = 123 * cm
"""
m = gate.g4_units("m")
cm = gate.g4_units("cm")
keV = gate.g4_units("keV")
mm = gate.g4_units("mm")
um = gate.g4_units("um")
Bq = gate.g4_units("Bq")

"""
Set the world size (like in the Gate macro). World is the only volume created by default.
It is described by a dict-like structure, accessible by sim.world.
The size is set here, as a 3D vector. Default material is G4_AIR.
"""
world = sim.world
world.size = [3 * m, 3 * m, 3 * m]
world.material = "G4_AIR"

"""
A simple waterbox volume is created. It is inserted into the simulation with 'add_volume'.
This function return a dict-like structure (called 'waterbox' here) with various parameters
(size, position in the world, material). Note that, like in Geant4, the coordinate system
of all volumes is the one of the mother volume (here the world).
"""
waterbox = sim.add_volume("Box", "Waterbox")
waterbox.size = [40 * cm, 40 * cm, 40 * cm]
waterbox.translation = [0 * cm, 0 * cm, 25 * cm]
waterbox.material = "G4_WATER"

"""
The physic list by default is 'QGSP_BERT_EMV' (see Geant4 doc).
"""
p = sim.get_physics_user_info()
p.physics_list_name = "QGSP_BERT_EMV"
global_cut = 700 * um
sim.physics_manager.global_production_cuts.gamma = global_cut
sim.physics_manager.global_production_cuts.electron = global_cut
sim.physics_manager.global_production_cuts.positron = global_cut
sim.physics_manager.global_production_cuts.proton = global_cut

"""
Create a source, called 'Default'. The type of the source is 'Generic'.
Several parameters (particle, energy, direction etc) are available in the
dict-like structure.
"""
source = sim.add_source("GenericSource", "Default")
source.particle = "gamma"
source.energy.mono = 80 * keV
source.direction.type = "momentum"
source.direction.momentum = [0, 0, 1]
source.n = 200000

"""
Add a single scorer (called 'actor'), of type 'SimulationStatisticsActor'.
This simple scorer store the number or Run/Events/Track/Steps of the simulation.
We recommend to always add such actor.
The flag 'track_types_flag' gives more detailed results about the tracks (particle type)
""" ""
stats = sim.add_actor("SimulationStatisticsActor", "Stats")
stats.track_types_flag = True

"""
Start the simulation ! You can relax and drink coffee.
(The commented line indicates how to indicate to Geant4 to verbose during the simulation).
"""
<<<<<<< HEAD
# sim.apply_g4_command("/tracking/verbose 1")
output = sim.start()
=======
# sim.apply_g4_command("/run/verbose 1")
sim.user_fct_after_init = check_production_cuts
sim.run()
>>>>>>> 2444b71b

"""
Now the simulation is terminated. The results are retrieved and can be displayed.
"""
stats = sim.output.get_actor("Stats")
print(stats)

# Comparison with gate simulation
# gate_test4_simulation_stats_actor
# Gate mac/main.mac
stats_ref = gate.read_stat_file(paths.gate_output / "stat.txt")
is_ok = gate.assert_stats(stats, stats_ref, tolerance=0.01)

gate.test_ok(is_ok)<|MERGE_RESOLUTION|>--- conflicted
+++ resolved
@@ -137,14 +137,9 @@
 Start the simulation ! You can relax and drink coffee.
 (The commented line indicates how to indicate to Geant4 to verbose during the simulation).
 """
-<<<<<<< HEAD
-# sim.apply_g4_command("/tracking/verbose 1")
-output = sim.start()
-=======
 # sim.apply_g4_command("/run/verbose 1")
 sim.user_fct_after_init = check_production_cuts
 sim.run()
->>>>>>> 2444b71b
 
 """
 Now the simulation is terminated. The results are retrieved and can be displayed.
