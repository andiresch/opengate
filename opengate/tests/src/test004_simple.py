--- conflicted
+++ resolved
@@ -112,13 +112,8 @@
     (The commented line indicates how to indicate to Geant4 to verbose during the simulation,
     if the flag sim.g4_verbose is True).
     """
-<<<<<<< HEAD
-    # sim.add_g4_command_after_init("/run/verbose 1")
-    sim.user_fct_after_init = check_production_cuts
-=======
     # sim.apply_g4_command("/run/verbose 1")
     sim.user_hook_after_init = check_production_cuts
->>>>>>> 4373449d
     sim.run()
 
     """
