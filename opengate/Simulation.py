from .ExceptionHandler import *


class Simulation:
    """
    Main class that store a simulation.
    It contains:
    - a set of global user parameters (SimulationUserInfo)
    - user parameters for Volume, Source, Actors and Filters, Physics
    - a list of g4 commands that will be set to G4 engine after the initialization

    There is NO Geant4 engine here, it is only a set of parameters and options.

    """

    def __init__(self, name="simulation"):
        """
        Constructor. Main members are:
        - managers of volumes, sources and actors
        - Geant4 objects that will be build during initialisation (start with g4_)
        - some internal variables
        """
        self.name = name

        # user's defined parameters
        self.user_info = gate.SimulationUserInfo(self)
        self.run_timing_intervals = None

        # list of G4 commands that will be called after
        # initialization and before start
        self.g4_commands = []

        # main managers
        self.volume_manager = gate.VolumeManager(self)
        self.source_manager = gate.SourceManager(self)
        self.actor_manager = gate.ActorManager(self)
        self.physics_manager = gate.PhysicsManager(self)
        self.filter_manager = gate.FilterManager(self)

        # default elements
        self._default_parameters()

        self.output = None

        # for debugging
        self.g4_RunManager = None

        # hook functions
        self.user_fct_after_init = None

    def __del__(self):
        pass

    def __str__(self):
        s = (
            f"Simulation name: {self.name} \n"
            f"Geometry       : {self.volume_manager}\n"
            f"Physics        : {self.physics_manager}\n"
            f"Sources        : {self.source_manager}\n"
            f"Actors         : {self.actor_manager}"
        )
        return s

    def _default_parameters(self):
        """
        Internal use.
        Build default elements: verbose, World, seed, physics, etc.
        """
        # World volume
        w = self.add_volume("Box", gate.__world_name__)
        w.mother = None
        m = gate.g4_units("meter")
        w.size = [3 * m, 3 * m, 3 * m]
        w.material = "G4_AIR"
        # run timing
        sec = gate.g4_units("second")
        self.run_timing_intervals = [
            [0 * sec, 1 * sec]
        ]  # a list of begin-end time values

    @property
    def number_of_threads(self):
        return self.user_info.number_of_threads

    @number_of_threads.setter
    def number_of_threads(self, n):
        self.user_info.number_of_threads = n

    def dump_sources(self):
        return self.source_manager.dump()

    def dump_source_types(self):
        s = f""
        for t in gate.source_builders:
            s += f"{t} "
        return s

    def dump_volumes(self):
        return self.volume_manager.dump_volumes()

    def dump_tree_of_volumes(self):
        return self.volume_manager.dump_tree_of_volumes()

    def dump_volume_types(self):
        s = f""
        for t in gate.volume_builders:
            s += f"{t} "
        return s

    def dump_actors(self):
        return self.actor_manager.dump()

    def dump_actor_types(self):
        s = f""
        for t in gate.actor_builders:
            s += f"{t} "
        return s

    def dump_material_database_names(self):
        return list(self.volume_manager.material_database.filenames)

    def apply_g4_command(self, command):
        """
        For the moment, only use it *after* runManager.Initialize
        """
        self.g4_commands.append(command)

    @property
    def world(self):
        return self.get_volume_user_info(gate.__world_name__)

    def get_volume_user_info(self, name):
        v = self.volume_manager.get_volume_user_info(name)
        return v

    def get_all_volumes_user_info(self):
        return self.volume_manager.volumes_user_info

    def get_solid_info(self, user_info):
        return self.volume_manager.get_solid_info(user_info)

    def get_source_user_info(self, name):
        return self.source_manager.get_source_info(name)

    def get_actor_user_info(self, name):
        s = self.actor_manager.get_actor_user_info(name)
        return s

    def get_physics_user_info(self):
        return self.physics_manager.user_info

    def set_production_cut(
        self, volume_name, particle_name, value, propagate_to_daughters=False
    ):
        self.physics_manager.set_production_cut(
            volume_name, particle_name, value, propagate_to_daughters
        )

    # keep old function for compatibility
    def set_cut(self, volume_name, particle, value, propagate_to_daughters=False):
        if volume_name == gate.__world_name__:
            self.physics_manager.global_production_cuts[particle] = value
        else:
            self.set_production_cut(
                volume_name, particle, value, propagate_to_daughters
            )

    @property
    def global_production_cuts(self):
        return self.physics_manager.global_production_cuts

    # functions related to user limits
    def set_max_step_size(
        self, volume_name, max_step_size, propagate_to_daughters=False
    ):
        self.physics_manager.set_max_step_size(
            volume_name, max_step_size, propagate_to_daughters
        )

    def set_max_track_length(
        self, volume_name, max_track_length, propagate_to_daughters=False
    ):
        self.physics_manager.set_max_track_length(
            volume_name, max_track_length, propagate_to_daughters
        )

    def set_min_ekine(self, volume_name, min_ekine, propagate_to_daughters=False):
        self.physics_manager.set_min_ekine(
            volume_name, min_ekine, propagate_to_daughters
        )

    def set_max_time(self, volume_name, max_time, propagate_to_daughters=False):
        self.physics_manager.set_max_time(volume_name, max_time, propagate_to_daughters)

    def set_min_range(self, volume_name, min_range, propagate_to_daughters=False):
        self.physics_manager.set_min_range(
            volume_name, min_range, propagate_to_daughters
        )

    def set_user_limits_particles(self, particle_names):
        self.physics_manager.set_user_limits_particles(particle_names)

    def set_physics_list(self, pl):
        p = self.get_physics_user_info()
        p.physics_list_name = pl

    def new_solid(self, solid_type, name):
        return self.volume_manager.new_solid(solid_type, name)

    def add_volume(self, solid_type, name):
        return self.volume_manager.add_volume(solid_type, name)

    def add_parallel_world(self, name):
        self.volume_manager.add_parallel_world(name)

    def add_volume_from_solid(self, solid, name):
        return self.volume_manager.add_volume_from_solid(solid, name)

    def add_source(self, source_type, name):
        return self.source_manager.add_source(source_type, name)

    def add_actor(self, actor_type, name):
        return self.actor_manager.add_actor(actor_type, name)

    def add_filter(self, filter_type, name):
        return self.filter_manager.add_filter(filter_type, name)

    def add_region(self, name):
        return self.physics_manager.create_region(name)

    def add_material_database(self, filename):
        self.volume_manager.add_material_database(filename)

    def check_geometry(self):
        names = {}
        volumes = self.volume_manager.volumes_user_info
        for v in volumes:
            vol = volumes[v]

            # volume must have a name
            if "_name" not in vol.__dict__:
                gate.fatal(f"Volume is missing a 'name' : {vol}")

            # volume name must be geometry name
            if v != vol.name:
                gate.fatal(
                    f"Volume named '{v}' in geometry has a different name : {vol}"
                )

            if vol.name in names:
                gate.fatal(f"Two volumes have the same name '{vol.name}' --> {self}")
            names[vol.name] = True

            # volume must have a mother
            if "mother" not in vol.__dict__:
                gate.fatal(f"Volume is missing a 'mother' : {vol}")

            # volume must have a material
            if "material" not in vol.__dict__:
                gate.fatal(f"Volume is missing a 'material' : {vol}")

    def initialize(self):
        # self.current_engine = gate.SimulationEngine(self, start_new_process=False)
        gate.warning(f"(initialization do nothing)")

    def start(self, start_new_process=False):
        se = gate.SimulationEngine(self, start_new_process=start_new_process)
        return se.start()

<<<<<<< HEAD
    def run(self, start_new_process=False):
        # Context manager currently only works if no new process is started.
        if start_new_process is False:
            with gate.SimulationEngine(self, start_new_process=start_new_process) as se:
                self.output = se.start()
        else:
            se = gate.SimulationEngine(self, start_new_process=start_new_process)
            self.output = se.start()
=======
    def use_multithread(self):
        return (
            self.user_info.number_of_threads > 1
            or self.user_info.force_multithread_mode
        )
>>>>>>> a6c180b8
<|MERGE_RESOLUTION|>--- conflicted
+++ resolved
@@ -267,7 +267,13 @@
         se = gate.SimulationEngine(self, start_new_process=start_new_process)
         return se.start()
 
-<<<<<<< HEAD
+    @property
+    def use_multithread(self):
+        return (
+            self.user_info.number_of_threads > 1
+            or self.user_info.force_multithread_mode
+        )
+
     def run(self, start_new_process=False):
         # Context manager currently only works if no new process is started.
         if start_new_process is False:
@@ -275,11 +281,4 @@
                 self.output = se.start()
         else:
             se = gate.SimulationEngine(self, start_new_process=start_new_process)
-            self.output = se.start()
-=======
-    def use_multithread(self):
-        return (
-            self.user_info.number_of_threads > 1
-            or self.user_info.force_multithread_mode
-        )
->>>>>>> a6c180b8
+            self.output = se.start()