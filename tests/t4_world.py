--- conflicted
+++ resolved
@@ -46,7 +46,6 @@
         
         print('logical', self.logic_world)
         self.phys_world = g4.G4PVPlacement(None,              # no rotation
-<<<<<<< HEAD
                                            g4.G4ThreeVector(),    # at (0,0,0)
                                            self.logic_world,      # logical volume
                                            "World",               # name
@@ -54,15 +53,7 @@
                                            False,                 # no boolean operation
                                            0,                     # copy number
                                            True)                  # overlaps checking
-=======
-                                      g4.G4ThreeVector(),    # at (0,0,0)
-                                      self.logic_world,      # logical volume
-                                      "World",               # name
-                                      None,                  # no mother volume
-                                      False,                 # no boolean operation
-                                      0,                     # copy number
-                                      True)                  # overlaps checking
->>>>>>> 298cb2f1
+
         print('phys', self.phys_world)
 
         #print('phys repr', repr(self.phys_world))
@@ -72,13 +63,8 @@
         print(f'translation {self.phys_world.GetTranslation()}')
         print(f'GetCopyNo {self.phys_world.GetCopyNo()}')
         
-<<<<<<< HEAD
         #print('RETURN')
         #return self.phys_world
-=======
-        print('RETURN')
-        return self.phys_world
->>>>>>> 298cb2f1
 
         # Create water box
         self.solid_waterbox = g4.G4Box("Waterbox",       # name
@@ -88,7 +74,6 @@
                                                  self.air,         # material
                                                  "Waterbox")    # name
         print('self.logic_waterbox', self.logic_waterbox)
-<<<<<<< HEAD
         self.phys_waterbox = g4.G4PVPlacement(None,              # no rotation
                                               g4.G4ThreeVector(0, 0, 300),    # at (0,0,0)
                                               self.logic_waterbox,        # logical volume
@@ -100,19 +85,7 @@
         print('phys_waterbox', self.phys_waterbox)
         print('self.phys_world', self.phys_world)
         print(f'translation wb {self.phys_waterbox.GetTranslation()}')
-=======
-        phys_waterbox = g4.G4PVPlacement(None,              # no rotation
-                                         g4.G4ThreeVector(),    # at (0,0,0)
-                                         self.logic_waterbox,        # logical volume
-                                         "Waterbox",            # name
-                                         self.logic_world,           # mother  volume ### FIXME??
-                                         #FIXME BUG HERE ?
-                                         False,                 # no boolean operation
-                                         0,                     # copy number
-                                         True)                  # overlaps checking
-        print('phys_waterbox', phys_waterbox)
-        print('self.phys_world', self.phys_world)
->>>>>>> 298cb2f1
+
         print('return')
         return self.phys_world
 
