--- conflicted
+++ resolved
@@ -50,13 +50,7 @@
     std::vector<std::string> fStepFillNames;
 
 protected:
-<<<<<<< HEAD
-=======
-    //void BuildAllBranches();
 
-    //void AddFillStep(std::string name, char type, StepFillFunction f);
-
->>>>>>> 9a55f44f
     std::vector<GamBranches::BranchFillStepStruct> fStepSelectedBranches;
     //std::vector<BranchFillStepStruct> fAllBranches;
     std::string fOutputFilename;
